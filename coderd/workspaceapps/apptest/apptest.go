package apptest

import (
	"bufio"
	"context"
	"encoding/json"
	"fmt"
	"io"
	"net"
	"net/http"
	"net/http/cookiejar"
	"net/http/httputil"
	"net/url"
	"path"
	"runtime"
	"strconv"
	"strings"
	"testing"
	"time"

	"github.com/google/uuid"
	"github.com/stretchr/testify/assert"
	"github.com/stretchr/testify/require"
	"golang.org/x/xerrors"

	"github.com/coder/coder/coderd/coderdtest"
	"github.com/coder/coder/coderd/rbac"
	"github.com/coder/coder/coderd/workspaceapps"
	"github.com/coder/coder/codersdk"
	"github.com/coder/coder/testutil"
)

// Run runs the entire workspace app test suite against deployments minted
// by the provided factory.
func Run(t *testing.T, factory DeploymentFactory) {
	setupProxyTest := func(t *testing.T, opts *DeploymentOptions) *AppDetails {
		return setupProxyTestWithFactory(t, factory, opts)
	}

	t.Run("ReconnectingPTY", func(t *testing.T) {
		t.Parallel()
		if runtime.GOOS == "windows" {
			// This might be our implementation, or ConPTY itself.  It's
			// difficult to find extensive tests for it, so it seems like it
			// could be either.
			t.Skip("ConPTY appears to be inconsistent on Windows.")
		}

		appDetails := setupProxyTest(t, nil)

		ctx, cancel := context.WithTimeout(context.Background(), testutil.WaitLong)
		defer cancel()

		// Run the test against the path app hostname since that's where the
		// reconnecting-pty proxy server we want to test is mounted.
		client := appDetails.AppClient(t)
		conn, err := client.WorkspaceAgentReconnectingPTY(ctx, appDetails.Agent.ID, uuid.New(), 80, 80, "/bin/bash")
		require.NoError(t, err)
		defer conn.Close()

		// First attempt to resize the TTY.
		// The websocket will close if it fails!
		data, err := json.Marshal(codersdk.ReconnectingPTYRequest{
			Height: 250,
			Width:  250,
		})
		require.NoError(t, err)
		_, err = conn.Write(data)
		require.NoError(t, err)
		bufRead := bufio.NewReader(conn)

		// Brief pause to reduce the likelihood that we send keystrokes while
		// the shell is simultaneously sending a prompt.
		time.Sleep(100 * time.Millisecond)

		data, err = json.Marshal(codersdk.ReconnectingPTYRequest{
			Data: "echo test\r\n",
		})
		require.NoError(t, err)
		_, err = conn.Write(data)
		require.NoError(t, err)

		expectLine := func(matcher func(string) bool) {
			for {
				line, err := bufRead.ReadString('\n')
				require.NoError(t, err)
				if matcher(line) {
					break
				}
			}
		}
		matchEchoCommand := func(line string) bool {
			return strings.Contains(line, "echo test")
		}
		matchEchoOutput := func(line string) bool {
			return strings.Contains(line, "test") && !strings.Contains(line, "echo")
		}

		expectLine(matchEchoCommand)
		expectLine(matchEchoOutput)
	})

	t.Run("WorkspaceAppsProxyPath", func(t *testing.T) {
		t.Parallel()

		appDetails := setupProxyTest(t, nil)

		t.Run("Disabled", func(t *testing.T) {
			t.Parallel()

			appDetails := setupProxyTest(t, &DeploymentOptions{
				DisablePathApps: true,
			})

			ctx, cancel := context.WithTimeout(context.Background(), testutil.WaitLong)
			defer cancel()

			resp, err := requestWithRetries(ctx, t, appDetails.AppClient(t), http.MethodGet, appDetails.PathAppURL(appDetails.OwnerApp).String(), nil)
			require.NoError(t, err)
			defer resp.Body.Close()
			require.Equal(t, http.StatusUnauthorized, resp.StatusCode)
			body, err := io.ReadAll(resp.Body)
			require.NoError(t, err)
			require.Contains(t, string(body), "Path-based applications are disabled")
		})

		t.Run("LoginWithoutAuthOnPrimary", func(t *testing.T) {
			t.Parallel()

			if !appDetails.AppHostServesAPI {
				t.Skip("This test only applies when testing apps on the primary.")
			}

			unauthedClient := appDetails.AppClient(t)
			unauthedClient.SetSessionToken("")

			ctx, cancel := context.WithTimeout(context.Background(), testutil.WaitLong)
			defer cancel()

			u := appDetails.PathAppURL(appDetails.OwnerApp).String()
			resp, err := requestWithRetries(ctx, t, unauthedClient, http.MethodGet, u, nil)
			require.NoError(t, err)
			defer resp.Body.Close()

			require.Equal(t, http.StatusSeeOther, resp.StatusCode)
			loc, err := resp.Location()
			require.NoError(t, err)
			require.True(t, loc.Query().Has("message"))
			require.True(t, loc.Query().Has("redirect"))
		})

		t.Run("LoginWithoutAuthOnProxy", func(t *testing.T) {
			t.Parallel()

			if appDetails.AppHostServesAPI {
				t.Skip("This test only applies when testing apps on workspace proxies.")
			}

			unauthedClient := appDetails.AppClient(t)
			unauthedClient.SetSessionToken("")

			ctx, cancel := context.WithTimeout(context.Background(), testutil.WaitLong)
			defer cancel()

			u := appDetails.PathAppURL(appDetails.OwnerApp)
			resp, err := requestWithRetries(ctx, t, unauthedClient, http.MethodGet, u.String(), nil)
			require.NoError(t, err)
			defer resp.Body.Close()

			require.Equal(t, http.StatusSeeOther, resp.StatusCode)
			loc, err := resp.Location()
			require.NoError(t, err)
			require.Equal(t, appDetails.APIClient.URL.Host, loc.Host)
			require.Equal(t, "/api/v2/applications/auth-redirect", loc.Path)

			redirectURIStr := loc.Query().Get("redirect_uri")
			require.NotEmpty(t, redirectURIStr)
			redirectURI, err := url.Parse(redirectURIStr)
			require.NoError(t, err)

			require.Equal(t, u.Scheme, redirectURI.Scheme)
			require.Equal(t, u.Host, redirectURI.Host)
			// TODO(@dean): I have no idea how but the trailing slash on this
			// request is getting stripped.
			require.Equal(t, u.Path, redirectURI.Path+"/")
			require.Equal(t, u.RawQuery, redirectURI.RawQuery)
		})

		t.Run("NoAccessShould404", func(t *testing.T) {
			t.Parallel()

			userClient, _ := coderdtest.CreateAnotherUser(t, appDetails.APIClient, appDetails.FirstUser.OrganizationID, rbac.RoleMember())
			userAppClient := appDetails.AppClient(t)
			userAppClient.SetSessionToken(userClient.SessionToken())

			ctx, cancel := context.WithTimeout(context.Background(), testutil.WaitLong)
			defer cancel()

			resp, err := requestWithRetries(ctx, t, userAppClient, http.MethodGet, appDetails.PathAppURL(appDetails.OwnerApp).String(), nil)
			require.NoError(t, err)
			defer resp.Body.Close()
			require.Equal(t, http.StatusNotFound, resp.StatusCode)
		})

		t.Run("RedirectsWithSlash", func(t *testing.T) {
			t.Parallel()

			ctx, cancel := context.WithTimeout(context.Background(), testutil.WaitLong)
			defer cancel()

			u := appDetails.PathAppURL(appDetails.OwnerApp)
			u.Path = strings.TrimSuffix(u.Path, "/")
			resp, err := requestWithRetries(ctx, t, appDetails.AppClient(t), http.MethodGet, u.String(), nil)
			require.NoError(t, err)
			defer resp.Body.Close()
			require.Equal(t, http.StatusTemporaryRedirect, resp.StatusCode)
		})

		t.Run("RedirectsWithQuery", func(t *testing.T) {
			t.Parallel()

			ctx, cancel := context.WithTimeout(context.Background(), testutil.WaitLong)
			defer cancel()

			u := appDetails.PathAppURL(appDetails.OwnerApp)
			u.RawQuery = ""
			resp, err := requestWithRetries(ctx, t, appDetails.AppClient(t), http.MethodGet, u.String(), nil)
			require.NoError(t, err)
			defer resp.Body.Close()
			require.Equal(t, http.StatusTemporaryRedirect, resp.StatusCode)
			loc, err := resp.Location()
			require.NoError(t, err)
			require.Equal(t, proxyTestAppQuery, loc.RawQuery)
		})

		t.Run("Proxies", func(t *testing.T) {
			t.Parallel()

			ctx, cancel := context.WithTimeout(context.Background(), testutil.WaitLong)
			defer cancel()

			u := appDetails.PathAppURL(appDetails.OwnerApp)
			resp, err := requestWithRetries(ctx, t, appDetails.AppClient(t), http.MethodGet, u.String(), nil)
			require.NoError(t, err)
			defer resp.Body.Close()
			body, err := io.ReadAll(resp.Body)
			require.NoError(t, err)
			require.Equal(t, proxyTestAppBody, string(body))
			require.Equal(t, http.StatusOK, resp.StatusCode)

			var appTokenCookie *http.Cookie
			for _, c := range resp.Cookies() {
				if c.Name == codersdk.DevURLSignedAppTokenCookie {
					appTokenCookie = c
					break
				}
			}
			require.NotNil(t, appTokenCookie, "no signed app token cookie in response")
			require.Equal(t, appTokenCookie.Path, u.Path, "incorrect path on app token cookie")

			// Ensure the signed app token cookie is valid.
			appTokenClient := appDetails.AppClient(t)
			appTokenClient.SetSessionToken("")
			appTokenClient.HTTPClient.Jar, err = cookiejar.New(nil)
			require.NoError(t, err)
			appTokenClient.HTTPClient.Jar.SetCookies(u, []*http.Cookie{appTokenCookie})

			resp, err = requestWithRetries(ctx, t, appTokenClient, http.MethodGet, u.String(), nil)
			require.NoError(t, err)
			defer resp.Body.Close()
			body, err = io.ReadAll(resp.Body)
			require.NoError(t, err)
			require.Equal(t, proxyTestAppBody, string(body))
			require.Equal(t, http.StatusOK, resp.StatusCode)
		})

		t.Run("BlocksMe", func(t *testing.T) {
			t.Parallel()

			ctx, cancel := context.WithTimeout(context.Background(), testutil.WaitLong)
			defer cancel()

			app := appDetails.OwnerApp
			app.Username = codersdk.Me

			resp, err := requestWithRetries(ctx, t, appDetails.AppClient(t), http.MethodGet, appDetails.PathAppURL(app).String(), nil)
			require.NoError(t, err)
			defer resp.Body.Close()
			require.Equal(t, http.StatusNotFound, resp.StatusCode)

			body, err := io.ReadAll(resp.Body)
			require.NoError(t, err)
			require.Contains(t, string(body), "must be accessed with the full username, not @me")
		})

		t.Run("ForwardsIP", func(t *testing.T) {
			t.Parallel()

			ctx, cancel := context.WithTimeout(context.Background(), testutil.WaitLong)
			defer cancel()

			resp, err := requestWithRetries(ctx, t, appDetails.AppClient(t), http.MethodGet, appDetails.PathAppURL(appDetails.OwnerApp).String(), nil, func(r *http.Request) {
				r.Header.Set("Cf-Connecting-IP", "1.1.1.1")
			})
			require.NoError(t, err)
			defer resp.Body.Close()
			body, err := io.ReadAll(resp.Body)
			require.NoError(t, err)
			require.Equal(t, proxyTestAppBody, string(body))
			require.Equal(t, http.StatusOK, resp.StatusCode)
			require.Equal(t, "1.1.1.1,127.0.0.1", resp.Header.Get("X-Forwarded-For"))
		})

		t.Run("ProxyError", func(t *testing.T) {
			t.Parallel()

			ctx, cancel := context.WithTimeout(context.Background(), testutil.WaitLong)
			defer cancel()

			resp, err := appDetails.AppClient(t).Request(ctx, http.MethodGet, appDetails.PathAppURL(appDetails.FakeApp).String(), nil)
			require.NoError(t, err)
			defer resp.Body.Close()
			require.Equal(t, http.StatusBadGateway, resp.StatusCode)
		})

		t.Run("NoProxyPort", func(t *testing.T) {
			t.Parallel()

			ctx, cancel := context.WithTimeout(context.Background(), testutil.WaitLong)
			defer cancel()

			resp, err := appDetails.AppClient(t).Request(ctx, http.MethodGet, appDetails.PathAppURL(appDetails.PortApp).String(), nil)
			require.NoError(t, err)
			defer resp.Body.Close()
			// TODO(@deansheather): This should be 400. There's a todo in the
			// resolve request code to fix this.
			require.Equal(t, http.StatusInternalServerError, resp.StatusCode)
		})
	})

	t.Run("WorkspaceApplicationAuth", func(t *testing.T) {
		t.Parallel()

		// The OK test checks the entire end-to-end flow of authentication.
		t.Run("End-to-End", func(t *testing.T) {
			t.Parallel()

			appDetails := setupProxyTest(t, nil)

			cases := []struct {
				name         string
				appURL       *url.URL
				verifyCookie func(t *testing.T, c *http.Cookie)
			}{
				{
					name:   "Subdomain",
					appURL: appDetails.SubdomainAppURL(appDetails.OwnerApp),
					verifyCookie: func(t *testing.T, c *http.Cookie) {
						// TODO(@dean): fix these asserts, they don't seem to
						// work. I wonder if Go strips the domain from the
						// cookie object if it's invalid or something.
						// domain := strings.SplitN(appDetails.Options.AppHost, ".", 2)
						// require.Equal(t, "."+domain[1], c.Domain, "incorrect domain on app token cookie")
					},
				},
				{
					name:   "Path",
					appURL: appDetails.PathAppURL(appDetails.OwnerApp),
					verifyCookie: func(t *testing.T, c *http.Cookie) {
						// TODO(@dean): fix these asserts, they don't seem to
						// work. I wonder if Go strips the domain from the
						// cookie object if it's invalid or something.
						// require.Equal(t, "", c.Domain, "incorrect domain on app token cookie")
					},
				},
			}

			for _, c := range cases {
				c := c

				if c.name == "Path" && appDetails.AppHostServesAPI {
					// Workspace application auth does not apply to path apps
					// served from the primary access URL as no smuggling needs
					// to take place (they're already logged in with a session
					// token).
					continue
				}

				t.Run(c.name, func(t *testing.T) {
					t.Parallel()

					ctx, cancel := context.WithTimeout(context.Background(), testutil.WaitLong)
					defer cancel()

					// Get the current user and API key.
					user, err := appDetails.APIClient.User(ctx, codersdk.Me)
					require.NoError(t, err)
					currentAPIKey, err := appDetails.APIClient.APIKeyByID(ctx, appDetails.FirstUser.UserID.String(), strings.Split(appDetails.APIClient.SessionToken(), "-")[0])
					require.NoError(t, err)

					appClient := appDetails.AppClient(t)
					appClient.SetSessionToken("")

					// Try to load the application without authentication.
					u := c.appURL
					u.Path = path.Join(u.Path, "/test")
					req, err := http.NewRequestWithContext(ctx, http.MethodGet, u.String(), nil)
					require.NoError(t, err)

					var resp *http.Response
					resp, err = doWithRetries(t, appClient, req)
					require.NoError(t, err)

					if !assert.Equal(t, http.StatusSeeOther, resp.StatusCode) {
						dump, err := httputil.DumpResponse(resp, true)
						require.NoError(t, err)
						t.Log(string(dump))
					}
					resp.Body.Close()

					// Check that the Location is correct.
					gotLocation, err := resp.Location()
					require.NoError(t, err)
					// This should always redirect to the primary access URL.
					require.Equal(t, appDetails.APIClient.URL.Host, gotLocation.Host)
					require.Equal(t, "/api/v2/applications/auth-redirect", gotLocation.Path)
					require.Equal(t, u.String(), gotLocation.Query().Get("redirect_uri"))

					// Load the application auth-redirect endpoint.
					resp, err = requestWithRetries(ctx, t, appDetails.APIClient, http.MethodGet, "/api/v2/applications/auth-redirect", nil, codersdk.WithQueryParam(
						"redirect_uri", u.String(),
					))
					require.NoError(t, err)
					defer resp.Body.Close()

					require.Equal(t, http.StatusSeeOther, resp.StatusCode)
					gotLocation, err = resp.Location()
					require.NoError(t, err)

					// Copy the query parameters and then check equality.
					u.RawQuery = gotLocation.RawQuery
					require.Equal(t, u, gotLocation)

					// Verify the API key is set.
					encryptedAPIKey := gotLocation.Query().Get(workspaceapps.SubdomainProxyAPIKeyParam)
					require.NotEmpty(t, encryptedAPIKey, "no API key was set in the query parameters")

					// Decrypt the API key by following the request.
					t.Log("navigating to: ", gotLocation.String())
					req, err = http.NewRequestWithContext(ctx, "GET", gotLocation.String(), nil)
					require.NoError(t, err)
					resp, err = doWithRetries(t, appClient, req)
					require.NoError(t, err)
					resp.Body.Close()
					require.Equal(t, http.StatusSeeOther, resp.StatusCode)

					cookies := resp.Cookies()
					var cookie *http.Cookie
					for _, c := range cookies {
						if c.Name == codersdk.DevURLSessionTokenCookie {
							cookie = c
							break
						}
					}
					require.NotNil(t, cookie, "no app session token cookie was set")
					c.verifyCookie(t, cookie)
					apiKey := cookie.Value

					// Fetch the API key from the API.
					apiKeyInfo, err := appDetails.APIClient.APIKeyByID(ctx, appDetails.FirstUser.UserID.String(), strings.Split(apiKey, "-")[0])
					require.NoError(t, err)
					require.Equal(t, user.ID, apiKeyInfo.UserID)
					require.Equal(t, codersdk.LoginTypePassword, apiKeyInfo.LoginType)
					require.WithinDuration(t, currentAPIKey.ExpiresAt, apiKeyInfo.ExpiresAt, 5*time.Second)
					require.EqualValues(t, currentAPIKey.LifetimeSeconds, apiKeyInfo.LifetimeSeconds)

					// Verify the API key permissions
					appTokenAPIClient := codersdk.New(appDetails.APIClient.URL)
					appTokenAPIClient.SetSessionToken(apiKey)
					appTokenAPIClient.HTTPClient.CheckRedirect = appDetails.APIClient.HTTPClient.CheckRedirect
					appTokenAPIClient.HTTPClient.Transport = appDetails.APIClient.HTTPClient.Transport

					var (
						canCreateApplicationConnect = "can-create-application_connect"
						canReadUserMe               = "can-read-user-me"
					)
					authRes, err := appTokenAPIClient.AuthCheck(ctx, codersdk.AuthorizationRequest{
						Checks: map[string]codersdk.AuthorizationCheck{
							canCreateApplicationConnect: {
								Object: codersdk.AuthorizationObject{
									ResourceType:   "application_connect",
									OwnerID:        "me",
									OrganizationID: appDetails.FirstUser.OrganizationID.String(),
								},
								Action: "create",
							},
							canReadUserMe: {
								Object: codersdk.AuthorizationObject{
									ResourceType: "user",
									OwnerID:      "me",
									ResourceID:   appDetails.FirstUser.UserID.String(),
								},
								Action: "read",
							},
						},
					})
					require.NoError(t, err)

					require.True(t, authRes[canCreateApplicationConnect])
					require.False(t, authRes[canReadUserMe])

					// Load the application page with the API key set.
					gotLocation, err = resp.Location()
					require.NoError(t, err)
					t.Log("navigating to: ", gotLocation.String())
					req, err = http.NewRequestWithContext(ctx, "GET", gotLocation.String(), nil)
					require.NoError(t, err)
					req.Header.Set(codersdk.SessionTokenHeader, apiKey)
					resp, err = doWithRetries(t, appClient, req)
					require.NoError(t, err)
					resp.Body.Close()
					require.Equal(t, http.StatusOK, resp.StatusCode)
				})
			}
		})
	})

	// This test ensures that the subdomain handler does nothing if
	// --app-hostname is not set by the admin.
	t.Run("WorkspaceAppsProxySubdomainPassthrough", func(t *testing.T) {
		t.Parallel()

		// No Hostname set.
		appDetails := setupProxyTest(t, &DeploymentOptions{
			AppHost:              "",
			DisableSubdomainApps: true,
			noWorkspace:          true,
		})
		if !appDetails.AppHostServesAPI {
			t.Skip("app hostname does not serve API")
		}

		ctx, cancel := context.WithTimeout(context.Background(), testutil.WaitLong)
		defer cancel()

		u := *appDetails.APIClient.URL
		u.Host = "app--agent--workspace--username.test.coder.com"
		u.Path = "/api/v2/users/me"
		resp, err := requestWithRetries(ctx, t, appDetails.AppClient(t), http.MethodGet, u.String(), nil)
		require.NoError(t, err)
		defer resp.Body.Close()

		// Should look like a codersdk.User response.
		require.Equal(t, http.StatusOK, resp.StatusCode)
		var user codersdk.User
		err = json.NewDecoder(resp.Body).Decode(&user)
		require.NoError(t, err)
		require.Equal(t, appDetails.FirstUser.UserID, user.ID)
	})

	// This test ensures that the subdomain handler blocks the request if it
	// looks like a workspace app request but the configured app hostname
	// differs from the request, or the request is not a valid app subdomain but
	// the hostname matches.
	t.Run("WorkspaceAppsProxySubdomainBlocked", func(t *testing.T) {
		t.Parallel()

		appDetails := setupProxyTest(t, &DeploymentOptions{
			noWorkspace: true,
		})

		t.Run("InvalidSubdomain", func(t *testing.T) {
			t.Parallel()

			ctx, cancel := context.WithTimeout(context.Background(), testutil.WaitLong)
			defer cancel()

			host := strings.Replace(appDetails.Options.AppHost, "*", "not-an-app-subdomain", 1)
			uri := fmt.Sprintf("http://%s/", host)
			resp, err := requestWithRetries(ctx, t, appDetails.AppClient(t), http.MethodGet, uri, nil)
			require.NoError(t, err)
			defer resp.Body.Close()

			// Should have a HTML error response.
			require.Equal(t, http.StatusBadRequest, resp.StatusCode)
			body, err := io.ReadAll(resp.Body)
			require.NoError(t, err)
			require.Contains(t, string(body), "Could not parse subdomain application URL")
		})
	})

	t.Run("WorkspaceAppsProxySubdomain", func(t *testing.T) {
		t.Parallel()

		appDetails := setupProxyTest(t, nil)

		t.Run("NoAccessShould401", func(t *testing.T) {
			t.Parallel()

			userClient, _ := coderdtest.CreateAnotherUser(t, appDetails.APIClient, appDetails.FirstUser.OrganizationID, rbac.RoleMember())
			userAppClient := appDetails.AppClient(t)
			userAppClient.SetSessionToken(userClient.SessionToken())

			ctx, cancel := context.WithTimeout(context.Background(), testutil.WaitLong)
			defer cancel()

			resp, err := requestWithRetries(ctx, t, userAppClient, http.MethodGet, appDetails.SubdomainAppURL(appDetails.OwnerApp).String(), nil)
			require.NoError(t, err)
			defer resp.Body.Close()
			require.Equal(t, http.StatusNotFound, resp.StatusCode)
		})

		t.Run("RedirectsWithSlash", func(t *testing.T) {
			t.Parallel()

			ctx, cancel := context.WithTimeout(context.Background(), testutil.WaitLong)
			defer cancel()

			u := appDetails.SubdomainAppURL(appDetails.OwnerApp)
			u.Path = ""
			u.RawQuery = ""
			resp, err := requestWithRetries(ctx, t, appDetails.AppClient(t), http.MethodGet, u.String(), nil)
			require.NoError(t, err)
			defer resp.Body.Close()
			require.Equal(t, http.StatusTemporaryRedirect, resp.StatusCode)

			loc, err := resp.Location()
			require.NoError(t, err)
			require.Equal(t, appDetails.SubdomainAppURL(appDetails.OwnerApp).Path, loc.Path)
		})

		t.Run("RedirectsWithQuery", func(t *testing.T) {
			t.Parallel()

			ctx, cancel := context.WithTimeout(context.Background(), testutil.WaitLong)
			defer cancel()

			u := appDetails.SubdomainAppURL(appDetails.OwnerApp)
			u.RawQuery = ""
			resp, err := requestWithRetries(ctx, t, appDetails.AppClient(t), http.MethodGet, u.String(), nil)
			require.NoError(t, err)
			defer resp.Body.Close()
			require.Equal(t, http.StatusTemporaryRedirect, resp.StatusCode)

			loc, err := resp.Location()
			require.NoError(t, err)
			require.Equal(t, appDetails.SubdomainAppURL(appDetails.OwnerApp).RawQuery, loc.RawQuery)
		})

		t.Run("Proxies", func(t *testing.T) {
			t.Parallel()

			ctx, cancel := context.WithTimeout(context.Background(), testutil.WaitLong)
			defer cancel()

			u := appDetails.SubdomainAppURL(appDetails.OwnerApp)
			resp, err := requestWithRetries(ctx, t, appDetails.AppClient(t), http.MethodGet, u.String(), nil)
			require.NoError(t, err)
			defer resp.Body.Close()
			body, err := io.ReadAll(resp.Body)
			require.NoError(t, err)
			require.Equal(t, proxyTestAppBody, string(body))
			require.Equal(t, http.StatusOK, resp.StatusCode)

			var appTokenCookie *http.Cookie
			for _, c := range resp.Cookies() {
				if c.Name == codersdk.DevURLSignedAppTokenCookie {
					appTokenCookie = c
					break
				}
			}
			require.NotNil(t, appTokenCookie, "no signed token cookie in response")
			require.Equal(t, appTokenCookie.Path, "/", "incorrect path on signed token cookie")

			// Ensure the signed app token cookie is valid.
			appTokenClient := appDetails.AppClient(t)
			appTokenClient.SetSessionToken("")
			appTokenClient.HTTPClient.Jar, err = cookiejar.New(nil)
			require.NoError(t, err)
			appTokenClient.HTTPClient.Jar.SetCookies(u, []*http.Cookie{appTokenCookie})

			resp, err = requestWithRetries(ctx, t, appTokenClient, http.MethodGet, u.String(), nil)
			require.NoError(t, err)
			defer resp.Body.Close()
			body, err = io.ReadAll(resp.Body)
			require.NoError(t, err)
			require.Equal(t, proxyTestAppBody, string(body))
			require.Equal(t, http.StatusOK, resp.StatusCode)
		})

		t.Run("ProxiesPort", func(t *testing.T) {
			t.Parallel()

			ctx, cancel := context.WithTimeout(context.Background(), testutil.WaitLong)
			defer cancel()

			resp, err := requestWithRetries(ctx, t, appDetails.AppClient(t), http.MethodGet, appDetails.SubdomainAppURL(appDetails.PortApp).String(), nil)
			require.NoError(t, err)
			defer resp.Body.Close()
			body, err := io.ReadAll(resp.Body)
			require.NoError(t, err)
			require.Equal(t, proxyTestAppBody, string(body))
			require.Equal(t, http.StatusOK, resp.StatusCode)
		})

		t.Run("ProxyError", func(t *testing.T) {
			t.Parallel()

			ctx, cancel := context.WithTimeout(context.Background(), testutil.WaitLong)
			defer cancel()

			resp, err := appDetails.AppClient(t).Request(ctx, http.MethodGet, appDetails.SubdomainAppURL(appDetails.FakeApp).String(), nil)
			require.NoError(t, err)
			defer resp.Body.Close()
			require.Equal(t, http.StatusBadGateway, resp.StatusCode)
		})

		t.Run("ProxyPortMinimumError", func(t *testing.T) {
			t.Parallel()

			ctx, cancel := context.WithTimeout(context.Background(), testutil.WaitLong)
			defer cancel()

			app := appDetails.PortApp
			app.AppSlugOrPort = strconv.Itoa(codersdk.WorkspaceAgentMinimumListeningPort - 1)
			resp, err := requestWithRetries(ctx, t, appDetails.AppClient(t), http.MethodGet, appDetails.SubdomainAppURL(app).String(), nil)
			require.NoError(t, err)
			defer resp.Body.Close()

			// Should have an error response.
			require.Equal(t, http.StatusBadRequest, resp.StatusCode)
			var resBody codersdk.Response
			err = json.NewDecoder(resp.Body).Decode(&resBody)
			require.NoError(t, err)
			require.Contains(t, resBody.Message, "Coder reserves ports less than")
		})

		t.Run("SuffixWildcardOK", func(t *testing.T) {
			t.Parallel()

			appDetails := setupProxyTest(t, &DeploymentOptions{
				AppHost: "*-suffix.test.coder.com",
			})

			ctx, cancel := context.WithTimeout(context.Background(), testutil.WaitLong)
			defer cancel()

			u := appDetails.SubdomainAppURL(appDetails.OwnerApp)
			t.Logf("url: %s", u)

			resp, err := requestWithRetries(ctx, t, appDetails.AppClient(t), http.MethodGet, u.String(), nil)
			require.NoError(t, err)
			defer resp.Body.Close()
			body, err := io.ReadAll(resp.Body)
			require.NoError(t, err)
			require.Equal(t, proxyTestAppBody, string(body))
			require.Equal(t, http.StatusOK, resp.StatusCode)
		})

		t.Run("SuffixWildcardNotMatch", func(t *testing.T) {
			t.Parallel()

			appDetails := setupProxyTest(t, &DeploymentOptions{
				AppHost: "*-suffix.test.coder.com",
			})

			t.Run("NoSuffix", func(t *testing.T) {
				ctx, cancel := context.WithTimeout(context.Background(), testutil.WaitLong)
				defer cancel()

				u := appDetails.SubdomainAppURL(appDetails.OwnerApp)
				// Replace the -suffix with nothing.
				u.Host = strings.Replace(u.Host, "-suffix", "", 1)
				t.Logf("url: %s", u)

				resp, err := requestWithRetries(ctx, t, appDetails.AppClient(t), http.MethodGet, u.String(), nil)
				require.NoError(t, err)
				defer resp.Body.Close()
				body, err := io.ReadAll(resp.Body)
				require.NoError(t, err)

				// It's probably rendering the dashboard or a 404 page, so only
				// ensure that the body doesn't match.
				require.NotContains(t, string(body), proxyTestAppBody)
			})

			t.Run("DifferentSuffix", func(t *testing.T) {
				t.Parallel()

				ctx, cancel := context.WithTimeout(context.Background(), testutil.WaitLong)
				defer cancel()

				u := appDetails.SubdomainAppURL(appDetails.OwnerApp)
				// Replace the -suffix with something else.
				u.Host = strings.Replace(u.Host, "-suffix", "-not-suffix", 1)
				t.Logf("url: %s", u)

				resp, err := requestWithRetries(ctx, t, appDetails.AppClient(t), http.MethodGet, u.String(), nil)
				require.NoError(t, err)
				defer resp.Body.Close()
				body, err := io.ReadAll(resp.Body)
				require.NoError(t, err)

				// It's probably rendering the dashboard, so only ensure that the body
				// doesn't match.
				require.NotContains(t, string(body), proxyTestAppBody)
			})
		})
	})

	t.Run("AppSharing", func(t *testing.T) {
		t.Parallel()

		setup := func(t *testing.T, allowPathAppSharing, allowSiteOwnerAccess bool) (appDetails *AppDetails, workspace codersdk.Workspace, agnt codersdk.WorkspaceAgent, user codersdk.User, ownerClient *codersdk.Client, client *codersdk.Client, clientInOtherOrg *codersdk.Client, clientWithNoAuth *codersdk.Client) {
			//nolint:gosec
			const password = "SomeSecurePassword!"

			appDetails = setupProxyTest(t, &DeploymentOptions{
				DangerousAllowPathAppSharing:         allowPathAppSharing,
				DangerousAllowPathAppSiteOwnerAccess: allowSiteOwnerAccess,
				// we make the workspace below
				noWorkspace: true,
			})

			ctx, cancel := context.WithTimeout(context.Background(), testutil.WaitLong)
			t.Cleanup(cancel)

			// Create a template-admin user in the same org. We don't use an owner
			// since they have access to everything.
			ownerClient = appDetails.APIClient
			user, err := ownerClient.CreateUser(ctx, codersdk.CreateUserRequest{
				Email:          "user@coder.com",
				Username:       "user",
				Password:       password,
				OrganizationID: appDetails.FirstUser.OrganizationID,
			})
			require.NoError(t, err)

			_, err = ownerClient.UpdateUserRoles(ctx, user.ID.String(), codersdk.UpdateRoles{
				Roles: []string{"template-admin", "member"},
			})
			require.NoError(t, err)

			client = codersdk.New(ownerClient.URL)
			loginRes, err := client.LoginWithPassword(ctx, codersdk.LoginWithPasswordRequest{
				Email:    user.Email,
				Password: password,
			})
			require.NoError(t, err)
			client.SetSessionToken(loginRes.SessionToken)
			client.HTTPClient.CheckRedirect = func(req *http.Request, via []*http.Request) error {
				return http.ErrUseLastResponse
			}
			forceURLTransport(t, client)

			// Create workspace.
			port := appServer(t)
<<<<<<< HEAD
			workspace, agnt = createWorkspaceWithApps(t, client, user.OrganizationIDs[0], user, port)
=======
			workspace, _ = createWorkspaceWithApps(t, client, user.OrganizationIDs[0], user, proxyTestSubdomainRaw, port)
>>>>>>> 942aba3a

			// Verify that the apps have the correct sharing levels set.
			workspaceBuild, err := client.WorkspaceBuild(ctx, workspace.LatestBuild.ID)
			require.NoError(t, err)
			require.NotEmpty(t, workspaceBuild.Resources, "workspace build has no resources")
			require.NotEmpty(t, workspaceBuild.Resources[0].Agents, "workspace build has no agents")
			agnt = workspaceBuild.Resources[0].Agents[0]
			found := map[string]codersdk.WorkspaceAppSharingLevel{}
			expected := map[string]codersdk.WorkspaceAppSharingLevel{
				proxyTestAppNameFake:          codersdk.WorkspaceAppSharingLevelOwner,
				proxyTestAppNameOwner:         codersdk.WorkspaceAppSharingLevelOwner,
				proxyTestAppNameAuthenticated: codersdk.WorkspaceAppSharingLevelAuthenticated,
				proxyTestAppNamePublic:        codersdk.WorkspaceAppSharingLevelPublic,
			}
			for _, app := range agnt.Apps {
				found[app.DisplayName] = app.SharingLevel
			}
			require.Equal(t, expected, found, "apps have incorrect sharing levels")

			// Create a user in a different org.
			otherOrg, err := ownerClient.CreateOrganization(ctx, codersdk.CreateOrganizationRequest{
				Name: "a-different-org",
			})
			require.NoError(t, err)
			userInOtherOrg, err := ownerClient.CreateUser(ctx, codersdk.CreateUserRequest{
				Email:          "no-template-access@coder.com",
				Username:       "no-template-access",
				Password:       password,
				OrganizationID: otherOrg.ID,
			})
			require.NoError(t, err)

			clientInOtherOrg = codersdk.New(client.URL)
			loginRes, err = clientInOtherOrg.LoginWithPassword(ctx, codersdk.LoginWithPasswordRequest{
				Email:    userInOtherOrg.Email,
				Password: password,
			})
			require.NoError(t, err)
			clientInOtherOrg.SetSessionToken(loginRes.SessionToken)
			clientInOtherOrg.HTTPClient.CheckRedirect = func(req *http.Request, via []*http.Request) error {
				return http.ErrUseLastResponse
			}
			forceURLTransport(t, clientInOtherOrg)

			// Create an unauthenticated codersdk client.
			clientWithNoAuth = codersdk.New(client.URL)
			clientWithNoAuth.HTTPClient.CheckRedirect = func(req *http.Request, via []*http.Request) error {
				return http.ErrUseLastResponse
			}
			forceURLTransport(t, clientWithNoAuth)

			return appDetails, workspace, agnt, user, ownerClient, client, clientInOtherOrg, clientWithNoAuth
		}

		verifyAccess := func(t *testing.T, appDetails *AppDetails, isPathApp bool, username, workspaceName, agentName, appName string, client *codersdk.Client, shouldHaveAccess, shouldRedirectToLogin bool) {
			t.Helper()

			ctx, cancel := context.WithTimeout(context.Background(), testutil.WaitLong)
			defer cancel()

			// If the client has a session token, we also want to check that a
			// scoped key works.
			sessionTokens := []string{client.SessionToken()}
			if client.SessionToken() != "" {
				token, err := client.CreateToken(ctx, codersdk.Me, codersdk.CreateTokenRequest{
					Scope: codersdk.APIKeyScopeApplicationConnect,
				})
				require.NoError(t, err)

				sessionTokens = append(sessionTokens, token.Key)
			}

			for i, sessionToken := range sessionTokens {
				msg := fmt.Sprintf("client %d", i)

				app := App{
					Username:      username,
					WorkspaceName: workspaceName,
					AgentName:     agentName,
					AppSlugOrPort: appName,
					Query:         proxyTestAppQuery,
				}
				u := appDetails.SubdomainAppURL(app)
				if isPathApp {
					u = appDetails.PathAppURL(app)
				}

				client := appDetails.AppClient(t)
				client.SetSessionToken(sessionToken)
				res, err := requestWithRetries(ctx, t, client, http.MethodGet, u.String(), nil)
				require.NoError(t, err, msg)

				dump, err := httputil.DumpResponse(res, true)
				_ = res.Body.Close()
				require.NoError(t, err, msg)
				t.Log(u)
				t.Logf("response dump: %s", dump)

				if !shouldHaveAccess {
					if shouldRedirectToLogin {
						assert.Equal(t, http.StatusSeeOther, res.StatusCode, "should not have access, expected See Other redirect. "+msg)
						location, err := res.Location()
						require.NoError(t, err, msg)

						expectedPath := "/login"
						if !isPathApp || !appDetails.AppHostServesAPI {
							expectedPath = "/api/v2/applications/auth-redirect"
						}
						assert.Equal(t, expectedPath, location.Path, "should not have access, expected redirect to applicable login endpoint. "+msg)
					} else {
						// If the user doesn't have access we return 404 to avoid
						// leaking information about the existence of the app.
						assert.Equal(t, http.StatusNotFound, res.StatusCode, "should not have access, expected not found. "+msg)
					}
				}

				if shouldHaveAccess {
					assert.Equal(t, http.StatusOK, res.StatusCode, "should have access, expected ok. "+msg)
					assert.Contains(t, string(dump), "hello world", "should have access, expected hello world. "+msg)
				}
			}
		}

		testLevels := func(t *testing.T, isPathApp, pathAppSharingEnabled, siteOwnerPathAppAccessEnabled bool) {
			appDetails, workspace, agnt, user, ownerClient, client, clientInOtherOrg, clientWithNoAuth := setup(t, pathAppSharingEnabled, siteOwnerPathAppAccessEnabled)

			allowedUnlessSharingDisabled := !isPathApp || pathAppSharingEnabled
			siteOwnerCanAccess := !isPathApp || siteOwnerPathAppAccessEnabled
			siteOwnerCanAccessShared := siteOwnerCanAccess || pathAppSharingEnabled

			deploymentConfig, err := ownerClient.DeploymentConfig(context.Background())
			require.NoError(t, err)

			assert.Equal(t, pathAppSharingEnabled, deploymentConfig.Values.Dangerous.AllowPathAppSharing.Value())
			assert.Equal(t, siteOwnerPathAppAccessEnabled, deploymentConfig.Values.Dangerous.AllowPathAppSiteOwnerAccess.Value())

			t.Run("LevelOwner", func(t *testing.T) {
				t.Parallel()

				// Site owner should be able to access all workspaces if
				// enabled.
				verifyAccess(t, appDetails, isPathApp, user.Username, workspace.Name, agnt.Name, proxyTestAppNameOwner, ownerClient, siteOwnerCanAccess, false)

				// Owner should be able to access their own workspace.
				verifyAccess(t, appDetails, isPathApp, user.Username, workspace.Name, agnt.Name, proxyTestAppNameOwner, client, true, false)

				// Authenticated users should not have access to a workspace that
				// they do not own.
				verifyAccess(t, appDetails, isPathApp, user.Username, workspace.Name, agnt.Name, proxyTestAppNameOwner, clientInOtherOrg, false, false)

				// Unauthenticated user should not have any access.
				verifyAccess(t, appDetails, isPathApp, user.Username, workspace.Name, agnt.Name, proxyTestAppNameOwner, clientWithNoAuth, false, true)
			})

			t.Run("LevelAuthenticated", func(t *testing.T) {
				t.Parallel()

				// Site owner should be able to access all workspaces if
				// enabled.
				verifyAccess(t, appDetails, isPathApp, user.Username, workspace.Name, agnt.Name, proxyTestAppNameAuthenticated, ownerClient, siteOwnerCanAccessShared, false)

				// Owner should be able to access their own workspace.
				verifyAccess(t, appDetails, isPathApp, user.Username, workspace.Name, agnt.Name, proxyTestAppNameAuthenticated, client, true, false)

				// Authenticated users should be able to access the workspace.
				verifyAccess(t, appDetails, isPathApp, user.Username, workspace.Name, agnt.Name, proxyTestAppNameAuthenticated, clientInOtherOrg, allowedUnlessSharingDisabled, false)

				// Unauthenticated user should not have any access.
				verifyAccess(t, appDetails, isPathApp, user.Username, workspace.Name, agnt.Name, proxyTestAppNameAuthenticated, clientWithNoAuth, false, true)
			})

			t.Run("LevelPublic", func(t *testing.T) {
				t.Parallel()

				// Site owner should be able to access all workspaces if
				// enabled.
				verifyAccess(t, appDetails, isPathApp, user.Username, workspace.Name, agnt.Name, proxyTestAppNamePublic, ownerClient, siteOwnerCanAccessShared, false)

				// Owner should be able to access their own workspace.
				verifyAccess(t, appDetails, isPathApp, user.Username, workspace.Name, agnt.Name, proxyTestAppNamePublic, client, true, false)

				// Authenticated users should be able to access the workspace.
				verifyAccess(t, appDetails, isPathApp, user.Username, workspace.Name, agnt.Name, proxyTestAppNamePublic, clientInOtherOrg, allowedUnlessSharingDisabled, false)

				// Unauthenticated user should be able to access the workspace.
				verifyAccess(t, appDetails, isPathApp, user.Username, workspace.Name, agnt.Name, proxyTestAppNamePublic, clientWithNoAuth, allowedUnlessSharingDisabled, !allowedUnlessSharingDisabled)
			})
		}

		t.Run("Path", func(t *testing.T) {
			t.Parallel()

			t.Run("Default", func(t *testing.T) {
				t.Parallel()
				testLevels(t, true, false, false)
			})

			t.Run("AppSharingEnabled", func(t *testing.T) {
				t.Parallel()
				testLevels(t, true, true, false)
			})

			t.Run("SiteOwnerAccessEnabled", func(t *testing.T) {
				t.Parallel()
				testLevels(t, true, false, true)
			})

			t.Run("BothEnabled", func(t *testing.T) {
				t.Parallel()
				testLevels(t, true, false, true)
			})
		})

		t.Run("Subdomain", func(t *testing.T) {
			t.Parallel()
			testLevels(t, false, false, false)
		})
	})

	t.Run("WorkspaceAppsNonCanonicalHeaders", func(t *testing.T) {
		t.Parallel()

		// Start a TCP server that manually parses the request. Golang's HTTP
		// server canonicalizes all HTTP request headers it receives, so we
		// can't use it to test that we forward non-canonical headers.
		// #nosec
		ln, err := net.Listen("tcp", ":0")
		require.NoError(t, err)
		go func() {
			for {
				c, err := ln.Accept()
				if xerrors.Is(err, net.ErrClosed) {
					return
				}
				require.NoError(t, err)

				go func() {
					s := bufio.NewScanner(c)

					// Read request line.
					assert.True(t, s.Scan())
					reqLine := s.Text()
					assert.True(t, strings.HasPrefix(reqLine, fmt.Sprintf("GET /?%s HTTP/1.1", proxyTestAppQuery)))

					// Read headers and discard them. We collect the
					// Sec-WebSocket-Key header (with a capital S) to respond
					// with.
					secWebSocketKey := "(none found)"
					for s.Scan() {
						if s.Text() == "" {
							break
						}

						line := strings.TrimSpace(s.Text())
						if strings.HasPrefix(line, "Sec-WebSocket-Key: ") {
							secWebSocketKey = strings.TrimPrefix(line, "Sec-WebSocket-Key: ")
						}
					}

					// Write response containing text/plain with the
					// Sec-WebSocket-Key header.
					res := fmt.Sprintf("HTTP/1.1 204 No Content\r\nSec-WebSocket-Key: %s\r\nConnection: close\r\n\r\n", secWebSocketKey)
					_, err = c.Write([]byte(res))
					assert.NoError(t, err)
					err = c.Close()
					assert.NoError(t, err)
				}()
			}
		}()
		t.Cleanup(func() {
			_ = ln.Close()
		})
		tcpAddr, ok := ln.Addr().(*net.TCPAddr)
		require.True(t, ok)

		appDetails := setupProxyTest(t, &DeploymentOptions{
			port: uint16(tcpAddr.Port),
		})

		cases := []struct {
			name string
			u    *url.URL
		}{
			{
				name: "ProxyPath",
				u:    appDetails.PathAppURL(appDetails.OwnerApp),
			},
			{
				name: "ProxySubdomain",
				u:    appDetails.SubdomainAppURL(appDetails.OwnerApp),
			},
		}

		for _, c := range cases {
			c := c

			t.Run(c.name, func(t *testing.T) {
				t.Parallel()

				ctx, cancel := context.WithTimeout(context.Background(), testutil.WaitLong)
				defer cancel()

				req, err := http.NewRequestWithContext(ctx, http.MethodGet, c.u.String(), nil)
				require.NoError(t, err)

				// Use a non-canonical header name. The S in Sec-WebSocket-Key should be
				// capitalized according to the websocket spec, but Golang will
				// lowercase it to match the HTTP/1 spec.
				//
				// Setting the header on the map directly will force the header to not
				// be canonicalized on the client, but it will be canonicalized on the
				// server.
				secWebSocketKey := "test-dean-was-here"
				req.Header["Sec-WebSocket-Key"] = []string{secWebSocketKey}
				req.Header.Set(codersdk.SessionTokenHeader, appDetails.APIClient.SessionToken())

				resp, err := doWithRetries(t, appDetails.AppClient(t), req)
				require.NoError(t, err)
				defer resp.Body.Close()

				// The response should be a 204 No Content with the Sec-WebSocket-Key
				// header set to the value we sent.
				res, err := httputil.DumpResponse(resp, true)
				require.NoError(t, err)
				t.Log(string(res))
				require.Equal(t, http.StatusNoContent, resp.StatusCode)
				require.Equal(t, secWebSocketKey, resp.Header.Get("Sec-WebSocket-Key"))
			})
		}
	})
}<|MERGE_RESOLUTION|>--- conflicted
+++ resolved
@@ -576,8 +576,8 @@
 			defer cancel()
 
 			host := strings.Replace(appDetails.Options.AppHost, "*", "not-an-app-subdomain", 1)
-			uri := fmt.Sprintf("http://%s/", host)
-			resp, err := requestWithRetries(ctx, t, appDetails.AppClient(t), http.MethodGet, uri, nil)
+			uri := fmt.Sprintf("http://%s/api/v2/users/me", host)
+			resp, err := requestWithRetries(ctx, t, appDetails.Client, http.MethodGet, uri, nil)
 			require.NoError(t, err)
 			defer resp.Body.Close()
 
@@ -654,7 +654,7 @@
 			defer cancel()
 
 			u := appDetails.SubdomainAppURL(appDetails.OwnerApp)
-			resp, err := requestWithRetries(ctx, t, appDetails.AppClient(t), http.MethodGet, u.String(), nil)
+			resp, err := requestWithRetries(ctx, t, appDetails.Client, http.MethodGet, u.String(), nil)
 			require.NoError(t, err)
 			defer resp.Body.Close()
 			body, err := io.ReadAll(resp.Body)
@@ -723,7 +723,7 @@
 
 			app := appDetails.PortApp
 			app.AppSlugOrPort = strconv.Itoa(codersdk.WorkspaceAgentMinimumListeningPort - 1)
-			resp, err := requestWithRetries(ctx, t, appDetails.AppClient(t), http.MethodGet, appDetails.SubdomainAppURL(app).String(), nil)
+			resp, err := requestWithRetries(ctx, t, appDetails.Client, http.MethodGet, appDetails.SubdomainAppURL(app).String(), nil)
 			require.NoError(t, err)
 			defer resp.Body.Close()
 
@@ -855,11 +855,7 @@
 
 			// Create workspace.
 			port := appServer(t)
-<<<<<<< HEAD
-			workspace, agnt = createWorkspaceWithApps(t, client, user.OrganizationIDs[0], user, port)
-=======
-			workspace, _ = createWorkspaceWithApps(t, client, user.OrganizationIDs[0], user, proxyTestSubdomainRaw, port)
->>>>>>> 942aba3a
+			workspace, _ = createWorkspaceWithApps(t, client, user.OrganizationIDs[0], user, port)
 
 			// Verify that the apps have the correct sharing levels set.
 			workspaceBuild, err := client.WorkspaceBuild(ctx, workspace.LatestBuild.ID)
