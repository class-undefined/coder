//go:build !slim

package cli

import (
	"context"
	"crypto/ecdsa"
	"crypto/elliptic"
	"crypto/rand"
	"crypto/tls"
	"crypto/x509"
	"database/sql"
	"encoding/hex"
	"errors"
	"flag"
	"fmt"
	"io"
	"log"
	"math/big"
	"net"
	"net/http"
	"net/http/pprof"
	"net/url"
	"os"
	"os/signal"
	"os/user"
	"path/filepath"
	"regexp"
	"sort"
	"strconv"
	"strings"
	"sync"
	"time"

	"github.com/coreos/go-oidc/v3/oidc"
	"github.com/coreos/go-systemd/daemon"
	embeddedpostgres "github.com/fergusstrange/embedded-postgres"
	"github.com/google/go-github/v43/github"
	"github.com/google/uuid"
	"github.com/prometheus/client_golang/prometheus"
	"github.com/prometheus/client_golang/prometheus/collectors"
	"github.com/prometheus/client_golang/prometheus/promhttp"
	"github.com/spf13/afero"
	"go.opentelemetry.io/otel/trace"
	"golang.org/x/mod/semver"
	"golang.org/x/oauth2"
	xgithub "golang.org/x/oauth2/github"
	"golang.org/x/sync/errgroup"
	"golang.org/x/xerrors"
	"google.golang.org/api/idtoken"
	"google.golang.org/api/option"
	"gopkg.in/yaml.v3"
	"tailscale.com/tailcfg"

	"cdr.dev/slog"
	"cdr.dev/slog/sloggers/sloghuman"
	"cdr.dev/slog/sloggers/slogjson"
	"cdr.dev/slog/sloggers/slogstackdriver"
	"github.com/coder/coder/buildinfo"
	"github.com/coder/coder/cli/clibase"
	"github.com/coder/coder/cli/cliui"
	"github.com/coder/coder/cli/config"
	"github.com/coder/coder/coderd"
	"github.com/coder/coder/coderd/autobuild/executor"
	"github.com/coder/coder/coderd/database"
	"github.com/coder/coder/coderd/database/dbfake"
	"github.com/coder/coder/coderd/database/migrations"
	"github.com/coder/coder/coderd/devtunnel"
	"github.com/coder/coder/coderd/gitauth"
	"github.com/coder/coder/coderd/gitsshkey"
	"github.com/coder/coder/coderd/httpapi"
	"github.com/coder/coder/coderd/httpmw"
	"github.com/coder/coder/coderd/prometheusmetrics"
	"github.com/coder/coder/coderd/telemetry"
	"github.com/coder/coder/coderd/tracing"
	"github.com/coder/coder/coderd/updatecheck"
	"github.com/coder/coder/coderd/util/slice"
	"github.com/coder/coder/codersdk"
	"github.com/coder/coder/cryptorand"
	"github.com/coder/coder/provisioner/echo"
	"github.com/coder/coder/provisioner/terraform"
	"github.com/coder/coder/provisionerd"
	"github.com/coder/coder/provisionerd/proto"
	"github.com/coder/coder/provisionersdk"
	sdkproto "github.com/coder/coder/provisionersdk/proto"
	"github.com/coder/coder/tailnet"
	"github.com/coder/wgtunnel/tunnelsdk"
)

// ReadGitAuthProvidersFromEnv is provided for compatibility purposes with the
// viper CLI.
// DEPRECATED
func ReadGitAuthProvidersFromEnv(environ []string) ([]codersdk.GitAuthConfig, error) {
	// The index numbers must be in-order.
	sort.Strings(environ)

	var providers []codersdk.GitAuthConfig
	for _, v := range clibase.ParseEnviron(environ, "CODER_GITAUTH_") {
		tokens := strings.SplitN(v.Name, "_", 2)
		if len(tokens) != 2 {
			return nil, xerrors.Errorf("invalid env var: %s", v.Name)
		}

		providerNum, err := strconv.Atoi(tokens[0])
		if err != nil {
			return nil, xerrors.Errorf("parse number: %s", v.Name)
		}

		var provider codersdk.GitAuthConfig
		switch {
		case len(providers) < providerNum:
			return nil, xerrors.Errorf(
				"provider num %v skipped: %s",
				len(providers),
				v.Name,
			)
		case len(providers) == providerNum:
			// At the next next provider.
			providers = append(providers, provider)
		case len(providers) == providerNum+1:
			// At the current provider.
			provider = providers[providerNum]
		}

		key := tokens[1]
		switch key {
		case "ID":
			provider.ID = v.Value
		case "TYPE":
			provider.Type = v.Value
		case "CLIENT_ID":
			provider.ClientID = v.Value
		case "CLIENT_SECRET":
			provider.ClientSecret = v.Value
		case "AUTH_URL":
			provider.AuthURL = v.Value
		case "TOKEN_URL":
			provider.TokenURL = v.Value
		case "VALIDATE_URL":
			provider.ValidateURL = v.Value
		case "REGEX":
			provider.Regex = v.Value
		case "NO_REFRESH":
			b, err := strconv.ParseBool(key)
			if err != nil {
				return nil, xerrors.Errorf("parse bool: %s", v.Value)
			}
			provider.NoRefresh = b
		case "SCOPES":
			provider.Scopes = strings.Split(v.Value, " ")
		}
		providers[providerNum] = provider
	}
	return providers, nil
}

// nolint:gocyclo
func (r *RootCmd) Server(newAPI func(context.Context, *coderd.Options) (*coderd.API, io.Closer, error)) *clibase.Cmd {
	var (
		cfg  = new(codersdk.DeploymentValues)
		opts = cfg.Options()
	)
	serverCmd := &clibase.Cmd{
		Use:        "server",
		Short:      "Start a Coder server",
		Options:    opts,
		Middleware: clibase.RequireNArgs(0),
		Handler: func(inv *clibase.Invocation) error {
			// Main command context for managing cancellation of running
			// services.
			ctx, cancel := context.WithCancel(inv.Context())
			defer cancel()

			if cfg.WriteConfig {
				// TODO: this should output to a file.
				n, err := opts.ToYAML()
				if err != nil {
					return xerrors.Errorf("generate yaml: %w", err)
				}
				enc := yaml.NewEncoder(inv.Stderr)
				err = enc.Encode(n)
				if err != nil {
					return xerrors.Errorf("encode yaml: %w", err)
				}
				err = enc.Close()
				if err != nil {
					return xerrors.Errorf("close yaml encoder: %w", err)
				}
				return nil
			}

			// Print deprecation warnings.
			for _, opt := range opts {
				if opt.UseInstead == nil {
					continue
				}

				if opt.Value.String() == opt.Default {
					continue
				}

				warnStr := opt.Name + " is deprecated, please use "
				for i, use := range opt.UseInstead {
					warnStr += use.Name + " "
					if i != len(opt.UseInstead)-1 {
						warnStr += "and "
					}
				}
				warnStr += "instead.\n"

				cliui.Warn(inv.Stderr,
					warnStr,
				)
			}

			go dumpHandler(ctx)

			// Validate bind addresses.
			if cfg.Address.String() != "" {
				if cfg.TLS.Enable {
					cfg.HTTPAddress = ""
					cfg.TLS.Address = cfg.Address
				} else {
					_ = cfg.HTTPAddress.Set(cfg.Address.String())
					cfg.TLS.Address.Host = ""
					cfg.TLS.Address.Port = ""
				}
			}
			if cfg.TLS.Enable && cfg.TLS.Address.String() == "" {
				return xerrors.Errorf("TLS address must be set if TLS is enabled")
			}
			if !cfg.TLS.Enable && cfg.HTTPAddress.String() == "" {
				return xerrors.Errorf("TLS is disabled. Enable with --tls-enable or specify a HTTP address")
			}

			if cfg.AccessURL.String() != "" &&
				!(cfg.AccessURL.Scheme == "http" || cfg.AccessURL.Scheme == "https") {
				return xerrors.Errorf("access-url must include a scheme (e.g. 'http://' or 'https://)")
			}

			// Disable rate limits if the `--dangerous-disable-rate-limits` flag
			// was specified.
			loginRateLimit := 60
			filesRateLimit := 12
			if cfg.RateLimit.DisableAll {
				cfg.RateLimit.API = -1
				loginRateLimit = -1
				filesRateLimit = -1
			}

			printLogo(inv)
			logger, logCloser, err := buildLogger(inv, cfg)
			if err != nil {
				return xerrors.Errorf("make logger: %w", err)
			}
			defer logCloser()

			// This line is helpful in tests.
			logger.Debug(ctx, "started debug logging")
			logger.Sync()

			// Register signals early on so that graceful shutdown can't
			// be interrupted by additional signals. Note that we avoid
			// shadowing cancel() (from above) here because notifyStop()
			// restores default behavior for the signals. This protects
			// the shutdown sequence from abruptly terminating things
			// like: database migrations, provisioner work, workspace
			// cleanup in dev-mode, etc.
			//
			// To get out of a graceful shutdown, the user can send
			// SIGQUIT with ctrl+\ or SIGKILL with `kill -9`.
			notifyCtx, notifyStop := signal.NotifyContext(ctx, InterruptSignals...)
			defer notifyStop()

			// Ensure we have a unique cache directory for this process.
			cacheDir := filepath.Join(cfg.CacheDir.String(), uuid.NewString())
			err = os.MkdirAll(cacheDir, 0o700)
			if err != nil {
				return xerrors.Errorf("create cache directory: %w", err)
			}
			defer os.RemoveAll(cacheDir)

			// Clean up idle connections at the end, e.g.
			// embedded-postgres can leave an idle connection
			// which is caught by goleaks.
			defer http.DefaultClient.CloseIdleConnections()

			var (
				tracerProvider trace.TracerProvider
				sqlDriver      = "postgres"
			)

			// Coder tracing should be disabled if telemetry is disabled unless
			// --telemetry-trace was explicitly provided.
			shouldCoderTrace := cfg.Telemetry.Enable.Value() && !isTest()
			// Only override if telemetryTraceEnable was specifically set.
			// By default we want it to be controlled by telemetryEnable.
			if inv.ParsedFlags().Changed("telemetry-trace") {
				shouldCoderTrace = cfg.Telemetry.Trace.Value()
			}

			if cfg.Trace.Enable.Value() || shouldCoderTrace || cfg.Trace.HoneycombAPIKey != "" {
				sdkTracerProvider, closeTracing, err := tracing.TracerProvider(ctx, "coderd", tracing.TracerOpts{
					Default:   cfg.Trace.Enable.Value(),
					Coder:     shouldCoderTrace,
					Honeycomb: cfg.Trace.HoneycombAPIKey.String(),
				})
				if err != nil {
					logger.Warn(ctx, "start telemetry exporter", slog.Error(err))
				} else {
					// allow time for traces to flush even if command context is canceled
					defer func() {
						_ = shutdownWithTimeout(closeTracing, 5*time.Second)
					}()

					d, err := tracing.PostgresDriver(sdkTracerProvider, "coderd.database")
					if err != nil {
						logger.Warn(ctx, "start postgres tracing driver", slog.Error(err))
					} else {
						sqlDriver = d
					}

					tracerProvider = sdkTracerProvider
				}
			}

			config := r.createConfig()

			builtinPostgres := false
			// Only use built-in if PostgreSQL URL isn't specified!
			if !cfg.InMemoryDatabase && cfg.PostgresURL == "" {
				var closeFunc func() error
				cliui.Infof(inv.Stdout, "Using built-in PostgreSQL (%s)", config.PostgresPath())
				pgURL, closeFunc, err := startBuiltinPostgres(ctx, config, logger)
				if err != nil {
					return err
				}

				err = cfg.PostgresURL.Set(pgURL)
				if err != nil {
					return err
				}
				builtinPostgres = true
				defer func() {
					cliui.Infof(inv.Stdout, "Stopping built-in PostgreSQL...")
					// Gracefully shut PostgreSQL down!
					if err := closeFunc(); err != nil {
						cliui.Errorf(inv.Stderr, "Failed to stop built-in PostgreSQL: %v", err)
					} else {
						cliui.Infof(inv.Stdout, "Stopped built-in PostgreSQL")
					}
				}()
			}

			var (
				httpListener net.Listener
				httpURL      *url.URL
			)
			if cfg.HTTPAddress.String() != "" {
				httpListener, err = net.Listen("tcp", cfg.HTTPAddress.String())
				if err != nil {
					return err
				}
				defer httpListener.Close()

				listenAddrStr := httpListener.Addr().String()
				// For some reason if 0.0.0.0:x is provided as the http address,
				// httpListener.Addr().String() likes to return it as an ipv6
				// address (i.e. [::]:x). If the input ip is 0.0.0.0, try to
				// coerce the output back to ipv4 to make it less confusing.
				if strings.Contains(cfg.HTTPAddress.String(), "0.0.0.0") {
					listenAddrStr = strings.ReplaceAll(listenAddrStr, "[::]", "0.0.0.0")
				}

				// We want to print out the address the user supplied, not the
				// loopback device.
				_, _ = fmt.Fprintf(inv.Stdout, "Started HTTP listener at %s\n", (&url.URL{Scheme: "http", Host: listenAddrStr}).String())

				// Set the http URL we want to use when connecting to ourselves.
				tcpAddr, tcpAddrValid := httpListener.Addr().(*net.TCPAddr)
				if !tcpAddrValid {
					return xerrors.Errorf("invalid TCP address type %T", httpListener.Addr())
				}
				if tcpAddr.IP.IsUnspecified() {
					tcpAddr.IP = net.IPv4(127, 0, 0, 1)
				}
				httpURL = &url.URL{
					Scheme: "http",
					Host:   tcpAddr.String(),
				}
			}

			var (
				tlsConfig     *tls.Config
				httpsListener net.Listener
				httpsURL      *url.URL
			)
			if cfg.TLS.Enable {
				if cfg.TLS.Address.String() == "" {
					return xerrors.New("tls address must be set if tls is enabled")
				}

				// DEPRECATED: This redirect used to default to true.
				// It made more sense to have the redirect be opt-in.
				if inv.Environ.Get("CODER_TLS_REDIRECT_HTTP") == "true" || inv.ParsedFlags().Changed("tls-redirect-http-to-https") {
					cliui.Warn(inv.Stderr, "--tls-redirect-http-to-https is deprecated, please use --redirect-to-access-url instead")
					cfg.RedirectToAccessURL = cfg.TLS.RedirectHTTP
				}

				tlsConfig, err = configureTLS(
					cfg.TLS.MinVersion.String(),
					cfg.TLS.ClientAuth.String(),
					cfg.TLS.CertFiles,
					cfg.TLS.KeyFiles,
					cfg.TLS.ClientCAFile.String(),
				)
				if err != nil {
					return xerrors.Errorf("configure tls: %w", err)
				}
				httpsListenerInner, err := net.Listen("tcp", cfg.TLS.Address.String())
				if err != nil {
					return err
				}
				defer httpsListenerInner.Close()

				httpsListener = tls.NewListener(httpsListenerInner, tlsConfig)
				defer httpsListener.Close()

				listenAddrStr := httpsListener.Addr().String()
				// For some reason if 0.0.0.0:x is provided as the https
				// address, httpsListener.Addr().String() likes to return it as
				// an ipv6 address (i.e. [::]:x). If the input ip is 0.0.0.0,
				// try to coerce the output back to ipv4 to make it less
				// confusing.
				if strings.Contains(cfg.HTTPAddress.String(), "0.0.0.0") {
					listenAddrStr = strings.ReplaceAll(listenAddrStr, "[::]", "0.0.0.0")
				}

				// We want to print out the address the user supplied, not the
				// loopback device.
				_, _ = fmt.Fprintf(inv.Stdout, "Started TLS/HTTPS listener at %s\n", (&url.URL{Scheme: "https", Host: listenAddrStr}).String())

				// Set the https URL we want to use when connecting to
				// ourselves.
				tcpAddr, tcpAddrValid := httpsListener.Addr().(*net.TCPAddr)
				if !tcpAddrValid {
					return xerrors.Errorf("invalid TCP address type %T", httpsListener.Addr())
				}
				if tcpAddr.IP.IsUnspecified() {
					tcpAddr.IP = net.IPv4(127, 0, 0, 1)
				}
				httpsURL = &url.URL{
					Scheme: "https",
					Host:   tcpAddr.String(),
				}
			}

			// Sanity check that at least one listener was started.
			if httpListener == nil && httpsListener == nil {
				return xerrors.New("must listen on at least one address")
			}

			// Prefer HTTP because it's less prone to TLS errors over localhost.
			localURL := httpsURL
			if httpURL != nil {
				localURL = httpURL
			}

			ctx, httpClient, err := configureHTTPClient(
				ctx,
				cfg.TLS.ClientCertFile.String(),
				cfg.TLS.ClientKeyFile.String(),
				cfg.TLS.ClientCAFile.String(),
			)
			if err != nil {
				return xerrors.Errorf("configure http client: %w", err)
			}

			// If the access URL is empty, we attempt to run a reverse-proxy
			// tunnel to make the initial setup really simple.
			var (
				tunnel     *tunnelsdk.Tunnel
				tunnelDone <-chan struct{} = make(chan struct{}, 1)
			)
			if cfg.AccessURL.String() == "" {
<<<<<<< HEAD
				cliui.Info(inv.Stdout, "Opening tunnel so workspaces can connect to your deployment. For production scenarios, specify an external access URL\n")
				tunnel, tunnelErr, err = devtunnel.New(ctxTunnel, logger.Named("devtunnel"))
=======
				cmd.Printf("Opening tunnel so workspaces can connect to your deployment. For production scenarios, specify an external access URL\n")
				tunnel, err = devtunnel.New(ctx, logger.Named("devtunnel"), cfg.WgtunnelHost.String())
>>>>>>> 25e92fd2
				if err != nil {
					return xerrors.Errorf("create tunnel: %w", err)
				}
				defer tunnel.Close()
				tunnelDone = tunnel.Wait()
				cfg.AccessURL = clibase.URL(*tunnel.URL)

				if cfg.WildcardAccessURL.String() == "" {
					// Suffixed wildcard access URL.
					u, err := url.Parse(fmt.Sprintf("*--%s", tunnel.URL.Hostname()))
					if err != nil {
						return xerrors.Errorf("parse wildcard url: %w", err)
					}
					cfg.WildcardAccessURL = clibase.URL(*u)
				}
			}

			_, accessURLPortRaw, _ := net.SplitHostPort(cfg.AccessURL.Host)
			if accessURLPortRaw == "" {
				accessURLPortRaw = "80"
				if cfg.AccessURL.Scheme == "https" {
					accessURLPortRaw = "443"
				}
			}

			accessURLPort, err := strconv.Atoi(accessURLPortRaw)
			if err != nil {
				return xerrors.Errorf("parse access URL port: %w", err)
			}

			// Warn the user if the access URL appears to be a loopback address.
			isLocal, err := isLocalURL(ctx, cfg.AccessURL.Value())
			if isLocal || err != nil {
				reason := "could not be resolved"
				if isLocal {
					reason = "isn't externally reachable"
				}
				cliui.Warnf(
					inv.Stderr,
					"The access URL %s %s, this may cause unexpected problems when creating workspaces. Generate a unique *.try.coder.app URL by not specifying an access URL.\n",
					cliui.Styles.Field.Render(cfg.AccessURL.String()), reason,
				)
			}

			// A newline is added before for visibility in terminal output.
			cliui.Infof(inv.Stdout, "\nView the Web UI: %s\n", cfg.AccessURL.String())

			// Used for zero-trust instance identity with Google Cloud.
			googleTokenValidator, err := idtoken.NewValidator(ctx, option.WithoutAuthentication())
			if err != nil {
				return err
			}

			sshKeygenAlgorithm, err := gitsshkey.ParseAlgorithm(cfg.SSHKeygenAlgorithm.String())
			if err != nil {
				return xerrors.Errorf("parse ssh keygen algorithm %s: %w", cfg.SSHKeygenAlgorithm, err)
			}

			defaultRegion := &tailcfg.DERPRegion{
				EmbeddedRelay: true,
				RegionID:      int(cfg.DERP.Server.RegionID.Value()),
				RegionCode:    cfg.DERP.Server.RegionCode.String(),
				RegionName:    cfg.DERP.Server.RegionName.String(),
				Nodes: []*tailcfg.DERPNode{{
					Name:      fmt.Sprintf("%db", cfg.DERP.Server.RegionID),
					RegionID:  int(cfg.DERP.Server.RegionID.Value()),
					HostName:  cfg.AccessURL.Value().Hostname(),
					DERPPort:  accessURLPort,
					STUNPort:  -1,
					ForceHTTP: cfg.AccessURL.Scheme == "http",
				}},
			}
			if !cfg.DERP.Server.Enable {
				defaultRegion = nil
			}
			derpMap, err := tailnet.NewDERPMap(
				ctx, defaultRegion, cfg.DERP.Server.STUNAddresses,
				cfg.DERP.Config.URL.String(), cfg.DERP.Config.Path.String(),
			)
			if err != nil {
				return xerrors.Errorf("create derp map: %w", err)
			}

			appHostname := cfg.WildcardAccessURL.String()
			var appHostnameRegex *regexp.Regexp
			if appHostname != "" {
				appHostnameRegex, err = httpapi.CompileHostnamePattern(appHostname)
				if err != nil {
					return xerrors.Errorf("parse wildcard access URL %q: %w", appHostname, err)
				}
			}

			gitAuthEnv, err := ReadGitAuthProvidersFromEnv(os.Environ())
			if err != nil {
				return xerrors.Errorf("read git auth providers from env: %w", err)
			}

			cfg.GitAuthProviders.Value = append(cfg.GitAuthProviders.Value, gitAuthEnv...)
			gitAuthConfigs, err := gitauth.ConvertConfig(
				cfg.GitAuthProviders.Value,
				cfg.AccessURL.Value(),
			)
			if err != nil {
				return xerrors.Errorf("convert git auth config: %w", err)
			}
			for _, c := range gitAuthConfigs {
				logger.Debug(
					ctx, "loaded git auth config",
					slog.F("id", c.ID),
				)
			}

			realIPConfig, err := httpmw.ParseRealIPConfig(cfg.ProxyTrustedHeaders, cfg.ProxyTrustedOrigins)
			if err != nil {
				return xerrors.Errorf("parse real ip config: %w", err)
			}

			configSSHOptions, err := cfg.SSHConfig.ParseOptions()
			if err != nil {
				return xerrors.Errorf("parse ssh config options %q: %w", cfg.SSHConfig.SSHConfigOptions.String(), err)
			}

			options := &coderd.Options{
				AccessURL:                   cfg.AccessURL.Value(),
				AppHostname:                 appHostname,
				AppHostnameRegex:            appHostnameRegex,
				Logger:                      logger.Named("coderd"),
				Database:                    dbfake.New(),
				DERPMap:                     derpMap,
				Pubsub:                      database.NewPubsubInMemory(),
				CacheDir:                    cacheDir,
				GoogleTokenValidator:        googleTokenValidator,
				GitAuthConfigs:              gitAuthConfigs,
				RealIPConfig:                realIPConfig,
				SecureAuthCookie:            cfg.SecureAuthCookie.Value(),
				SSHKeygenAlgorithm:          sshKeygenAlgorithm,
				TracerProvider:              tracerProvider,
				Telemetry:                   telemetry.NewNoop(),
				MetricsCacheRefreshInterval: cfg.MetricsCacheRefreshInterval.Value(),
				AgentStatsRefreshInterval:   cfg.AgentStatRefreshInterval.Value(),
				DeploymentValues:            cfg,
				PrometheusRegistry:          prometheus.NewRegistry(),
				APIRateLimit:                int(cfg.RateLimit.API.Value()),
				LoginRateLimit:              loginRateLimit,
				FilesRateLimit:              filesRateLimit,
				HTTPClient:                  httpClient,
				SSHConfig: codersdk.SSHConfigResponse{
					HostnamePrefix:   cfg.SSHConfig.DeploymentName.String(),
					SSHConfigOptions: configSSHOptions,
				},
			}
			if tlsConfig != nil {
				options.TLSCertificates = tlsConfig.Certificates
			}

			if cfg.StrictTransportSecurity > 0 {
				options.StrictTransportSecurityCfg, err = httpmw.HSTSConfigOptions(
					int(cfg.StrictTransportSecurity.Value()), cfg.StrictTransportSecurityOptions,
				)
				if err != nil {
					return xerrors.Errorf("coderd: setting hsts header failed (options: %v): %w", cfg.StrictTransportSecurityOptions, err)
				}
			}

			if cfg.UpdateCheck {
				options.UpdateCheckOptions = &updatecheck.Options{
					// Avoid spamming GitHub API checking for updates.
					Interval: 24 * time.Hour,
					// Inform server admins of new versions.
					Notify: func(r updatecheck.Result) {
						if semver.Compare(r.Version, buildinfo.Version()) > 0 {
							options.Logger.Info(
								context.Background(),
								"new version of coder available",
								slog.F("new_version", r.Version),
								slog.F("url", r.URL),
								slog.F("upgrade_instructions", "https://coder.com/docs/coder-oss/latest/admin/upgrade"),
							)
						}
					},
				}
			}

			if cfg.OAuth2.Github.ClientSecret != "" {
				options.GithubOAuth2Config, err = configureGithubOAuth2(cfg.AccessURL.Value(),
					cfg.OAuth2.Github.ClientID.String(),
					cfg.OAuth2.Github.ClientSecret.String(),
					cfg.OAuth2.Github.AllowSignups.Value(),
					cfg.OAuth2.Github.AllowEveryone.Value(),
					cfg.OAuth2.Github.AllowedOrgs,
					cfg.OAuth2.Github.AllowedTeams,
					cfg.OAuth2.Github.EnterpriseBaseURL.String(),
				)
				if err != nil {
					return xerrors.Errorf("configure github oauth2: %w", err)
				}
			}

			if cfg.OIDC.ClientSecret != "" {
				if cfg.OIDC.ClientID == "" {
					return xerrors.Errorf("OIDC client ID be set!")
				}
				if cfg.OIDC.IssuerURL == "" {
					return xerrors.Errorf("OIDC issuer URL must be set!")
				}

				if cfg.OIDC.IgnoreEmailVerified {
					logger.Warn(ctx, "coder will not check email_verified for OIDC logins")
				}

				oidcProvider, err := oidc.NewProvider(
					ctx, cfg.OIDC.IssuerURL.String(),
				)
				if err != nil {
					return xerrors.Errorf("configure oidc provider: %w", err)
				}
				redirectURL, err := cfg.AccessURL.Value().Parse("/api/v2/users/oidc/callback")
				if err != nil {
					return xerrors.Errorf("parse oidc oauth callback url: %w", err)
				}
				// If the scopes contain 'groups', we enable group support.
				// Do not override any custom value set by the user.
				if slice.Contains(cfg.OIDC.Scopes, "groups") && cfg.OIDC.GroupField == "" {
					cfg.OIDC.GroupField = "groups"
				}
				options.OIDCConfig = &coderd.OIDCConfig{
					OAuth2Config: &oauth2.Config{
						ClientID:     cfg.OIDC.ClientID.String(),
						ClientSecret: cfg.OIDC.ClientSecret.String(),
						RedirectURL:  redirectURL.String(),
						Endpoint:     oidcProvider.Endpoint(),
						Scopes:       cfg.OIDC.Scopes,
					},
					Provider: oidcProvider,
					Verifier: oidcProvider.Verifier(&oidc.Config{
						ClientID: cfg.OIDC.ClientID.String(),
					}),
					EmailDomain:         cfg.OIDC.EmailDomain,
					AllowSignups:        cfg.OIDC.AllowSignups.Value(),
					UsernameField:       cfg.OIDC.UsernameField.String(),
					GroupField:          cfg.OIDC.GroupField.String(),
					GroupMapping:        cfg.OIDC.GroupMapping.Value,
					SignInText:          cfg.OIDC.SignInText.String(),
					IconURL:             cfg.OIDC.IconURL.String(),
					IgnoreEmailVerified: cfg.OIDC.IgnoreEmailVerified.Value(),
				}
			}

			if cfg.InMemoryDatabase {
				options.Database = dbfake.New()
				options.Pubsub = database.NewPubsubInMemory()
			} else {
				sqlDB, err := connectToPostgres(ctx, logger, sqlDriver, cfg.PostgresURL.String())
				if err != nil {
					return xerrors.Errorf("connect to postgres: %w", err)
				}
				defer func() {
					_ = sqlDB.Close()
				}()

				options.Database = database.New(sqlDB)
				options.Pubsub, err = database.NewPubsub(ctx, sqlDB, cfg.PostgresURL.String())
				if err != nil {
					return xerrors.Errorf("create pubsub: %w", err)
				}
				defer options.Pubsub.Close()
			}

			var deploymentID string
			err = options.Database.InTx(func(tx database.Store) error {
				// This will block until the lock is acquired, and will be
				// automatically released when the transaction ends.
				err := tx.AcquireLock(ctx, database.LockIDDeploymentSetup)
				if err != nil {
					return xerrors.Errorf("acquire lock: %w", err)
				}

				deploymentID, err = tx.GetDeploymentID(ctx)
				if err != nil && !xerrors.Is(err, sql.ErrNoRows) {
					return xerrors.Errorf("get deployment id: %w", err)
				}
				if deploymentID == "" {
					deploymentID = uuid.NewString()
					err = tx.InsertDeploymentID(ctx, deploymentID)
					if err != nil {
						return xerrors.Errorf("set deployment id: %w", err)
					}
				}

				// Read the app signing key from the DB. We store it hex
				// encoded since the config table uses strings for the value and
				// we don't want to deal with automatic encoding issues.
				appSigningKeyStr, err := tx.GetAppSigningKey(ctx)
				if err != nil && !xerrors.Is(err, sql.ErrNoRows) {
					return xerrors.Errorf("get app signing key: %w", err)
				}
				if appSigningKeyStr == "" {
					// Generate 64 byte secure random string.
					b := make([]byte, 64)
					_, err := rand.Read(b)
					if err != nil {
						return xerrors.Errorf("generate fresh app signing key: %w", err)
					}

					appSigningKeyStr = hex.EncodeToString(b)
					err = tx.InsertAppSigningKey(ctx, appSigningKeyStr)
					if err != nil {
						return xerrors.Errorf("insert freshly generated app signing key to database: %w", err)
					}
				}

				appSigningKey, err := hex.DecodeString(appSigningKeyStr)
				if err != nil {
					return xerrors.Errorf("decode app signing key from database as hex: %w", err)
				}
				if len(appSigningKey) != 64 {
					return xerrors.Errorf("app signing key must be 64 bytes, key in database is %d bytes", len(appSigningKey))
				}

				options.AppSigningKey = appSigningKey
				return nil
			}, nil)
			if err != nil {
				return err
			}

			if cfg.Telemetry.Enable {
				gitAuth := make([]telemetry.GitAuth, 0)
				// TODO:
				var gitAuthConfigs []codersdk.GitAuthConfig
				for _, cfg := range gitAuthConfigs {
					gitAuth = append(gitAuth, telemetry.GitAuth{
						Type: cfg.Type,
					})
				}

				options.Telemetry, err = telemetry.New(telemetry.Options{
					BuiltinPostgres:    builtinPostgres,
					DeploymentID:       deploymentID,
					Database:           options.Database,
					Logger:             logger.Named("telemetry"),
					URL:                cfg.Telemetry.URL.Value(),
					Wildcard:           cfg.WildcardAccessURL.String() != "",
					DERPServerRelayURL: cfg.DERP.Server.RelayURL.String(),
					GitAuth:            gitAuth,
					GitHubOAuth:        cfg.OAuth2.Github.ClientID != "",
					OIDCAuth:           cfg.OIDC.ClientID != "",
					OIDCIssuerURL:      cfg.OIDC.IssuerURL.String(),
					Prometheus:         cfg.Prometheus.Enable.Value(),
					STUN:               len(cfg.DERP.Server.STUNAddresses) != 0,
					Tunnel:             tunnel != nil,
				})
				if err != nil {
					return xerrors.Errorf("create telemetry reporter: %w", err)
				}
				defer options.Telemetry.Close()
			}

			// This prevents the pprof import from being accidentally deleted.
			_ = pprof.Handler
			if cfg.Pprof.Enable {
				//nolint:revive
				defer serveHandler(ctx, logger, nil, cfg.Pprof.Address.String(), "pprof")()
			}
			if cfg.Prometheus.Enable {
				options.PrometheusRegistry.MustRegister(collectors.NewGoCollector())
				options.PrometheusRegistry.MustRegister(collectors.NewProcessCollector(collectors.ProcessCollectorOpts{}))

				closeUsersFunc, err := prometheusmetrics.ActiveUsers(ctx, options.PrometheusRegistry, options.Database, 0)
				if err != nil {
					return xerrors.Errorf("register active users prometheus metric: %w", err)
				}
				defer closeUsersFunc()

				closeWorkspacesFunc, err := prometheusmetrics.Workspaces(ctx, options.PrometheusRegistry, options.Database, 0)
				if err != nil {
					return xerrors.Errorf("register workspaces prometheus metric: %w", err)
				}
				defer closeWorkspacesFunc()

				//nolint:revive
				defer serveHandler(ctx, logger, promhttp.InstrumentMetricHandler(
					options.PrometheusRegistry, promhttp.HandlerFor(options.PrometheusRegistry, promhttp.HandlerOpts{}),
				), cfg.Prometheus.Address.String(), "prometheus")()
			}

			if cfg.Swagger.Enable {
				options.SwaggerEndpoint = cfg.Swagger.Enable.Value()
			}

			// We use a separate coderAPICloser so the Enterprise API
			// can have it's own close functions. This is cleaner
			// than abstracting the Coder API itself.
			coderAPI, coderAPICloser, err := newAPI(ctx, options)
			if err != nil {
				return xerrors.Errorf("create coder API: %w", err)
			}

			client := codersdk.New(localURL)
			if localURL.Scheme == "https" && isLocalhost(localURL.Hostname()) {
				// The certificate will likely be self-signed or for a different
				// hostname, so we need to skip verification.
				client.HTTPClient.Transport = &http.Transport{
					TLSClientConfig: &tls.Config{
						//nolint:gosec
						InsecureSkipVerify: true,
					},
				}
			}
			defer client.HTTPClient.CloseIdleConnections()

			// This is helpful for tests, but can be silently ignored.
			// Coder may be ran as users that don't have permission to write in the homedir,
			// such as via the systemd service.
			err = config.URL().Write(client.URL.String())
			if err != nil && flag.Lookup("test.v") != nil {
				return xerrors.Errorf("write config url: %w", err)
			}

			// Since errCh only has one buffered slot, all routines
			// sending on it must be wrapped in a select/default to
			// avoid leaving dangling goroutines waiting for the
			// channel to be consumed.
			errCh := make(chan error, 1)
			provisionerDaemons := make([]*provisionerd.Server, 0)
			defer func() {
				// We have no graceful shutdown of provisionerDaemons
				// here because that's handled at the end of main, this
				// is here in case the program exits early.
				for _, daemon := range provisionerDaemons {
					_ = daemon.Close()
				}
			}()

			var provisionerdWaitGroup sync.WaitGroup
			defer provisionerdWaitGroup.Wait()
			provisionerdMetrics := provisionerd.NewMetrics(options.PrometheusRegistry)
			for i := int64(0); i < cfg.Provisioner.Daemons.Value(); i++ {
				daemonCacheDir := filepath.Join(cacheDir, fmt.Sprintf("provisioner-%d", i))
				daemon, err := newProvisionerDaemon(
					ctx, coderAPI, provisionerdMetrics, logger, cfg, daemonCacheDir, errCh, false, &provisionerdWaitGroup,
				)
				if err != nil {
					return xerrors.Errorf("create provisioner daemon: %w", err)
				}
				provisionerDaemons = append(provisionerDaemons, daemon)
			}

			shutdownConnsCtx, shutdownConns := context.WithCancel(ctx)
			defer shutdownConns()

			// Wrap the server in middleware that redirects to the access URL if
			// the request is not to a local IP.
			var handler http.Handler = coderAPI.RootHandler
			if cfg.RedirectToAccessURL {
				handler = redirectToAccessURL(handler, cfg.AccessURL.Value(), tunnel != nil, appHostnameRegex)
			}

			// ReadHeaderTimeout is purposefully not enabled. It caused some
			// issues with websockets over the dev tunnel.
			// See: https://github.com/coder/coder/pull/3730
			//nolint:gosec
			httpServer := &http.Server{
				// These errors are typically noise like "TLS: EOF". Vault does
				// similar:
				// https://github.com/hashicorp/vault/blob/e2490059d0711635e529a4efcbaa1b26998d6e1c/command/server.go#L2714
				ErrorLog: log.New(io.Discard, "", 0),
				Handler:  handler,
				BaseContext: func(_ net.Listener) context.Context {
					return shutdownConnsCtx
				},
			}
			defer func() {
				_ = shutdownWithTimeout(httpServer.Shutdown, 5*time.Second)
			}()

			// We call this in the routine so we can kill the other listeners if
			// one of them fails.
			closeListenersNow := func() {
				if httpListener != nil {
					_ = httpListener.Close()
				}
				if httpsListener != nil {
					_ = httpsListener.Close()
				}
				if tunnel != nil {
					_ = tunnel.Listener.Close()
				}
			}

			eg := errgroup.Group{}
			if httpListener != nil {
				eg.Go(func() error {
					defer closeListenersNow()
					return httpServer.Serve(httpListener)
				})
			}
			if httpsListener != nil {
				eg.Go(func() error {
					defer closeListenersNow()
					return httpServer.Serve(httpsListener)
				})
			}
			if tunnel != nil {
				eg.Go(func() error {
					defer closeListenersNow()
					return httpServer.Serve(tunnel.Listener)
				})
			}

			go func() {
				select {
				case errCh <- eg.Wait():
				default:
				}
			}()

			cliui.Infof(inv.Stdout, "\n==> Logs will stream in below (press ctrl+c to gracefully exit):")

			// Updates the systemd status from activating to activated.
			_, err = daemon.SdNotify(false, daemon.SdNotifyReady)
			if err != nil {
				return xerrors.Errorf("notify systemd: %w", err)
			}

			autobuildPoller := time.NewTicker(cfg.AutobuildPollInterval.Value())
			defer autobuildPoller.Stop()
			autobuildExecutor := executor.New(ctx, options.Database, logger, autobuildPoller.C)
			autobuildExecutor.Run()

			// Currently there is no way to ask the server to shut
			// itself down, so any exit signal will result in a non-zero
			// exit of the server.
			var exitErr error
			select {
			case <-notifyCtx.Done():
				exitErr = notifyCtx.Err()
				_, _ = fmt.Fprintln(inv.Stdout, cliui.Styles.Bold.Render(
					"Interrupt caught, gracefully exiting. Use ctrl+\\ to force quit",
				))
<<<<<<< HEAD
			case exitErr = <-tunnelErr:
				exitErr = xerrors.Errorf("dev tunnel closed unexpectedly: %w", exitErr)
=======
			case <-tunnelDone:
				exitErr = xerrors.New("dev tunnel closed unexpectedly")
>>>>>>> 25e92fd2
			case exitErr = <-errCh:
			}
			if exitErr != nil && !xerrors.Is(exitErr, context.Canceled) {
				cliui.Errorf(inv.Stderr, "Unexpected error, shutting down server: %s\n", exitErr)
			}

			// Begin clean shut down stage, we try to shut down services
			// gracefully in an order that gives the best experience.
			// This procedure should not differ greatly from the order
			// of `defer`s in this function, but allows us to inform
			// the user about what's going on and handle errors more
			// explicitly.

			_, err = daemon.SdNotify(false, daemon.SdNotifyStopping)
			if err != nil {
				cliui.Errorf(inv.Stderr, "Notify systemd failed: %s", err)
			}

			// Stop accepting new connections without interrupting
			// in-flight requests, give in-flight requests 5 seconds to
			// complete.
			cliui.Info(inv.Stdout, "Shutting down API server..."+"\n")
			err = shutdownWithTimeout(httpServer.Shutdown, 3*time.Second)
			if err != nil {
				cliui.Errorf(inv.Stderr, "API server shutdown took longer than 3s: %s\n", err)
			} else {
				cliui.Info(inv.Stdout, "Gracefully shut down API server\n")
			}
			// Cancel any remaining in-flight requests.
			shutdownConns()

			// Shut down provisioners before waiting for WebSockets
			// connections to close.
			var wg sync.WaitGroup
			for i, provisionerDaemon := range provisionerDaemons {
				id := i + 1
				provisionerDaemon := provisionerDaemon
				wg.Add(1)
				go func() {
					defer wg.Done()

					if ok, _ := inv.ParsedFlags().GetBool(varVerbose); ok {
						cliui.Infof(inv.Stdout, "Shutting down provisioner daemon %d...\n", id)
					}
					err := shutdownWithTimeout(provisionerDaemon.Shutdown, 5*time.Second)
					if err != nil {
						cliui.Errorf(inv.Stderr, "Failed to shutdown provisioner daemon %d: %s\n", id, err)
						return
					}
					err = provisionerDaemon.Close()
					if err != nil {
						cliui.Errorf(inv.Stderr, "Close provisioner daemon %d: %s\n", id, err)
						return
					}
					if ok, _ := inv.ParsedFlags().GetBool(varVerbose); ok {
						cliui.Infof(inv.Stdout, "Gracefully shut down provisioner daemon %d\n", id)
					}
				}()
			}
			wg.Wait()

			cliui.Info(inv.Stdout, "Waiting for WebSocket connections to close..."+"\n")
			_ = coderAPICloser.Close()
			cliui.Info(inv.Stdout, "Done waiting for WebSocket connections"+"\n")

			// Close tunnel after we no longer have in-flight connections.
			if tunnel != nil {
<<<<<<< HEAD
				cliui.Infof(inv.Stdout, "Waiting for tunnel to close..."+"\n")
				closeTunnel()
				<-tunnelErr
				cliui.Infof(inv.Stdout, "Done waiting for tunnel"+"\n")
=======
				cmd.Println("Waiting for tunnel to close...")
				_ = tunnel.Close()
				<-tunnel.Wait()
				cmd.Println("Done waiting for tunnel")
>>>>>>> 25e92fd2
			}

			// Ensures a last report can be sent before exit!
			options.Telemetry.Close()

			// Trigger context cancellation for any remaining services.
			cancel()

			switch {
			case xerrors.Is(exitErr, context.DeadlineExceeded):
				cliui.Warnf(inv.Stderr, "Graceful shutdown timed out")
				// Errors here cause a significant number of benign CI failures.
				return nil
			case xerrors.Is(exitErr, context.Canceled):
				return nil
			case exitErr != nil:
				return xerrors.Errorf("graceful shutdown: %w", exitErr)
			default:
				return nil
			}
		},
	}

	var pgRawURL bool

	postgresBuiltinURLCmd := &clibase.Cmd{
		Use:   "postgres-builtin-url",
		Short: "Output the connection URL for the built-in PostgreSQL deployment.",
		Handler: func(inv *clibase.Invocation) error {
			url, err := embeddedPostgresURL(r.createConfig())
			if err != nil {
				return err
			}
			if pgRawURL {
				_, _ = fmt.Fprintf(inv.Stdout, "%s\n", url)
			} else {
				_, _ = fmt.Fprintf(inv.Stdout, "%s\n", cliui.Styles.Code.Render(fmt.Sprintf("psql %q", url)))
			}
			return nil
		},
	}

	postgresBuiltinServeCmd := &clibase.Cmd{
		Use:   "postgres-builtin-serve",
		Short: "Run the built-in PostgreSQL deployment.",
		Handler: func(inv *clibase.Invocation) error {
			ctx := inv.Context()

			cfg := r.createConfig()
			logger := slog.Make(sloghuman.Sink(inv.Stderr))
			if ok, _ := inv.ParsedFlags().GetBool(varVerbose); ok {
				logger = logger.Leveled(slog.LevelDebug)
			}

			ctx, cancel := signal.NotifyContext(ctx, InterruptSignals...)
			defer cancel()

			url, closePg, err := startBuiltinPostgres(ctx, cfg, logger)
			if err != nil {
				return err
			}
			defer func() { _ = closePg() }()

			if pgRawURL {
				_, _ = fmt.Fprintf(inv.Stdout, "%s\n", url)
			} else {
				_, _ = fmt.Fprintf(inv.Stdout, "%s\n", cliui.Styles.Code.Render(fmt.Sprintf("psql %q", url)))
			}

			<-ctx.Done()
			return nil
		},
	}

	createAdminUserCmd := r.newCreateAdminUserCommand()

	rawURLOpt := clibase.Option{
		Flag: "raw-url",

		Value:       clibase.BoolOf(&pgRawURL),
		Description: "Output the raw connection URL instead of a psql command.",
	}
	createAdminUserCmd.Options.Add(rawURLOpt)
	postgresBuiltinURLCmd.Options.Add(rawURLOpt)
	postgresBuiltinServeCmd.Options.Add(rawURLOpt)

	serverCmd.Children = append(
		serverCmd.Children,
		createAdminUserCmd, postgresBuiltinURLCmd, postgresBuiltinServeCmd,
	)

	return serverCmd
}

// isLocalURL returns true if the hostname of the provided URL appears to
// resolve to a loopback address.
func isLocalURL(ctx context.Context, u *url.URL) (bool, error) {
	resolver := &net.Resolver{}
	ips, err := resolver.LookupIPAddr(ctx, u.Hostname())
	if err != nil {
		return false, err
	}

	for _, ip := range ips {
		if ip.IP.IsLoopback() {
			return true, nil
		}
	}
	return false, nil
}

func shutdownWithTimeout(shutdown func(context.Context) error, timeout time.Duration) error {
	ctx, cancel := context.WithTimeout(context.Background(), timeout)
	defer cancel()
	return shutdown(ctx)
}

// nolint:revive
func newProvisionerDaemon(
	ctx context.Context,
	coderAPI *coderd.API,
	metrics provisionerd.Metrics,
	logger slog.Logger,
	cfg *codersdk.DeploymentValues,
	cacheDir string,
	errCh chan error,
	dev bool,
	wg *sync.WaitGroup,
) (srv *provisionerd.Server, err error) {
	ctx, cancel := context.WithCancel(ctx)
	defer func() {
		if err != nil {
			cancel()
		}
	}()

	err = os.MkdirAll(cacheDir, 0o700)
	if err != nil {
		return nil, xerrors.Errorf("mkdir %q: %w", cacheDir, err)
	}

	terraformClient, terraformServer := provisionersdk.MemTransportPipe()
	wg.Add(1)
	go func() {
		defer wg.Done()
		<-ctx.Done()
		_ = terraformClient.Close()
		_ = terraformServer.Close()
	}()
	wg.Add(1)
	go func() {
		defer wg.Done()
		defer cancel()

		err := terraform.Serve(ctx, &terraform.ServeOptions{
			ServeOptions: &provisionersdk.ServeOptions{
				Listener: terraformServer,
			},
			CachePath: cacheDir,
			Logger:    logger,
		})
		if err != nil && !xerrors.Is(err, context.Canceled) {
			select {
			case errCh <- err:
			default:
			}
		}
	}()

	tempDir, err := os.MkdirTemp("", "provisionerd")
	if err != nil {
		return nil, err
	}

	provisioners := provisionerd.Provisioners{
		string(database.ProvisionerTypeTerraform): sdkproto.NewDRPCProvisionerClient(terraformClient),
	}
	// include echo provisioner when in dev mode
	if dev {
		echoClient, echoServer := provisionersdk.MemTransportPipe()
		wg.Add(1)
		go func() {
			defer wg.Done()
			<-ctx.Done()
			_ = echoClient.Close()
			_ = echoServer.Close()
		}()
		wg.Add(1)
		go func() {
			defer wg.Done()
			defer cancel()

			err := echo.Serve(ctx, afero.NewOsFs(), &provisionersdk.ServeOptions{Listener: echoServer})
			if err != nil {
				select {
				case errCh <- err:
				default:
				}
			}
		}()
		provisioners[string(database.ProvisionerTypeEcho)] = sdkproto.NewDRPCProvisionerClient(echoClient)
	}
	debounce := time.Second
	return provisionerd.New(func(ctx context.Context) (proto.DRPCProvisionerDaemonClient, error) {
		// This debounces calls to listen every second. Read the comment
		// in provisionerdserver.go to learn more!
		return coderAPI.CreateInMemoryProvisionerDaemon(ctx, debounce)
	}, &provisionerd.Options{
		Logger:              logger,
		JobPollInterval:     cfg.Provisioner.DaemonPollInterval.Value(),
		JobPollJitter:       cfg.Provisioner.DaemonPollJitter.Value(),
		JobPollDebounce:     debounce,
		UpdateInterval:      500 * time.Millisecond,
		ForceCancelInterval: cfg.Provisioner.ForceCancelInterval.Value(),
		Provisioners:        provisioners,
		WorkDirectory:       tempDir,
		TracerProvider:      coderAPI.TracerProvider,
		Metrics:             &metrics,
	}), nil
}

// nolint: revive
func printLogo(inv *clibase.Invocation) {
	// Only print the logo in TTYs.
	if !isTTYOut(inv) {
		return
	}

	_, _ = fmt.Fprintf(inv.Stdout, "%s - Your Self-Hosted Remote Development Platform\n", cliui.Styles.Bold.Render("Coder "+buildinfo.Version()))
}

func loadCertificates(tlsCertFiles, tlsKeyFiles []string) ([]tls.Certificate, error) {
	if len(tlsCertFiles) != len(tlsKeyFiles) {
		return nil, xerrors.New("--tls-cert-file and --tls-key-file must be used the same amount of times")
	}

	certs := make([]tls.Certificate, len(tlsCertFiles))
	for i := range tlsCertFiles {
		certFile, keyFile := tlsCertFiles[i], tlsKeyFiles[i]
		cert, err := tls.LoadX509KeyPair(certFile, keyFile)
		if err != nil {
			return nil, xerrors.Errorf(
				"load TLS key pair %d (%q, %q): %w\ncertFiles: %+v\nkeyFiles: %+v",
				i, certFile, keyFile, err,
				tlsCertFiles, tlsKeyFiles,
			)
		}

		certs[i] = cert
	}

	return certs, nil
}

// generateSelfSignedCertificate creates an unsafe self-signed certificate
// at random that allows users to proceed with setup in the event they
// haven't configured any TLS certificates.
func generateSelfSignedCertificate() (*tls.Certificate, error) {
	privateKey, err := ecdsa.GenerateKey(elliptic.P256(), rand.Reader)
	if err != nil {
		return nil, err
	}
	template := x509.Certificate{
		SerialNumber: big.NewInt(1),
		NotBefore:    time.Now(),
		NotAfter:     time.Now().Add(time.Hour * 24 * 180),

		KeyUsage:              x509.KeyUsageKeyEncipherment | x509.KeyUsageDigitalSignature,
		ExtKeyUsage:           []x509.ExtKeyUsage{x509.ExtKeyUsageServerAuth},
		BasicConstraintsValid: true,
		IPAddresses:           []net.IP{net.ParseIP("127.0.0.1")},
	}

	derBytes, err := x509.CreateCertificate(rand.Reader, &template, &template, &privateKey.PublicKey, privateKey)
	if err != nil {
		return nil, err
	}

	var cert tls.Certificate
	cert.Certificate = append(cert.Certificate, derBytes)
	cert.PrivateKey = privateKey
	return &cert, nil
}

func configureTLS(tlsMinVersion, tlsClientAuth string, tlsCertFiles, tlsKeyFiles []string, tlsClientCAFile string) (*tls.Config, error) {
	tlsConfig := &tls.Config{
		MinVersion: tls.VersionTLS12,
	}
	switch tlsMinVersion {
	case "tls10":
		tlsConfig.MinVersion = tls.VersionTLS10
	case "tls11":
		tlsConfig.MinVersion = tls.VersionTLS11
	case "tls12":
		tlsConfig.MinVersion = tls.VersionTLS12
	case "tls13":
		tlsConfig.MinVersion = tls.VersionTLS13
	default:
		return nil, xerrors.Errorf("unrecognized tls version: %q", tlsMinVersion)
	}

	switch tlsClientAuth {
	case "none":
		tlsConfig.ClientAuth = tls.NoClientCert
	case "request":
		tlsConfig.ClientAuth = tls.RequestClientCert
	case "require-any":
		tlsConfig.ClientAuth = tls.RequireAnyClientCert
	case "verify-if-given":
		tlsConfig.ClientAuth = tls.VerifyClientCertIfGiven
	case "require-and-verify":
		tlsConfig.ClientAuth = tls.RequireAndVerifyClientCert
	default:
		return nil, xerrors.Errorf("unrecognized tls client auth: %q", tlsClientAuth)
	}

	certs, err := loadCertificates(tlsCertFiles, tlsKeyFiles)
	if err != nil {
		return nil, xerrors.Errorf("load certificates: %w", err)
	}
	if len(certs) == 0 {
		selfSignedCertificate, err := generateSelfSignedCertificate()
		if err != nil {
			return nil, xerrors.Errorf("generate self signed certificate: %w", err)
		}
		certs = append(certs, *selfSignedCertificate)
	}

	tlsConfig.Certificates = certs
	tlsConfig.GetCertificate = func(hi *tls.ClientHelloInfo) (*tls.Certificate, error) {
		// If there's only one certificate, return it.
		if len(certs) == 1 {
			return &certs[0], nil
		}

		// Expensively check which certificate matches the client hello.
		for _, cert := range certs {
			cert := cert
			if err := hi.SupportsCertificate(&cert); err == nil {
				return &cert, nil
			}
		}

		// Return the first certificate if we have one, or return nil so the
		// server doesn't fail.
		if len(certs) > 0 {
			return &certs[0], nil
		}
		return nil, nil //nolint:nilnil
	}

	err = configureCAPool(tlsClientCAFile, tlsConfig)
	if err != nil {
		return nil, err
	}

	return tlsConfig, nil
}

func configureCAPool(tlsClientCAFile string, tlsConfig *tls.Config) error {
	if tlsClientCAFile != "" {
		caPool := x509.NewCertPool()
		data, err := os.ReadFile(tlsClientCAFile)
		if err != nil {
			return xerrors.Errorf("read %q: %w", tlsClientCAFile, err)
		}
		if !caPool.AppendCertsFromPEM(data) {
			return xerrors.Errorf("failed to parse CA certificate in tls-client-ca-file")
		}
		tlsConfig.ClientCAs = caPool
	}
	return nil
}

//nolint:revive // Ignore flag-parameter: parameter 'allowEveryone' seems to be a control flag, avoid control coupling (revive)
func configureGithubOAuth2(accessURL *url.URL, clientID, clientSecret string, allowSignups, allowEveryone bool, allowOrgs []string, rawTeams []string, enterpriseBaseURL string) (*coderd.GithubOAuth2Config, error) {
	redirectURL, err := accessURL.Parse("/api/v2/users/oauth2/github/callback")
	if err != nil {
		return nil, xerrors.Errorf("parse github oauth callback url: %w", err)
	}
	if allowEveryone && len(allowOrgs) > 0 {
		return nil, xerrors.New("allow everyone and allowed orgs cannot be used together")
	}
	if allowEveryone && len(rawTeams) > 0 {
		return nil, xerrors.New("allow everyone and allowed teams cannot be used together")
	}
	if !allowEveryone && len(allowOrgs) == 0 {
		return nil, xerrors.New("allowed orgs is empty: must specify at least one org or allow everyone")
	}
	allowTeams := make([]coderd.GithubOAuth2Team, 0, len(rawTeams))
	for _, rawTeam := range rawTeams {
		parts := strings.SplitN(rawTeam, "/", 2)
		if len(parts) != 2 {
			return nil, xerrors.Errorf("github team allowlist is formatted incorrectly. got %s; wanted <organization>/<team>", rawTeam)
		}
		allowTeams = append(allowTeams, coderd.GithubOAuth2Team{
			Organization: parts[0],
			Slug:         parts[1],
		})
	}
	createClient := func(client *http.Client) (*github.Client, error) {
		if enterpriseBaseURL != "" {
			return github.NewEnterpriseClient(enterpriseBaseURL, "", client)
		}
		return github.NewClient(client), nil
	}

	endpoint := xgithub.Endpoint
	if enterpriseBaseURL != "" {
		enterpriseURL, err := url.Parse(enterpriseBaseURL)
		if err != nil {
			return nil, xerrors.Errorf("parse enterprise base url: %w", err)
		}
		authURL, err := enterpriseURL.Parse("/login/oauth/authorize")
		if err != nil {
			return nil, xerrors.Errorf("parse enterprise auth url: %w", err)
		}
		tokenURL, err := enterpriseURL.Parse("/login/oauth/access_token")
		if err != nil {
			return nil, xerrors.Errorf("parse enterprise token url: %w", err)
		}
		endpoint = oauth2.Endpoint{
			AuthURL:  authURL.String(),
			TokenURL: tokenURL.String(),
		}
	}

	return &coderd.GithubOAuth2Config{
		OAuth2Config: &oauth2.Config{
			ClientID:     clientID,
			ClientSecret: clientSecret,
			Endpoint:     endpoint,
			RedirectURL:  redirectURL.String(),
			Scopes: []string{
				"read:user",
				"read:org",
				"user:email",
			},
		},
		AllowSignups:       allowSignups,
		AllowEveryone:      allowEveryone,
		AllowOrganizations: allowOrgs,
		AllowTeams:         allowTeams,
		AuthenticatedUser: func(ctx context.Context, client *http.Client) (*github.User, error) {
			api, err := createClient(client)
			if err != nil {
				return nil, err
			}
			user, _, err := api.Users.Get(ctx, "")
			return user, err
		},
		ListEmails: func(ctx context.Context, client *http.Client) ([]*github.UserEmail, error) {
			api, err := createClient(client)
			if err != nil {
				return nil, err
			}
			emails, _, err := api.Users.ListEmails(ctx, &github.ListOptions{})
			return emails, err
		},
		ListOrganizationMemberships: func(ctx context.Context, client *http.Client) ([]*github.Membership, error) {
			api, err := createClient(client)
			if err != nil {
				return nil, err
			}
			memberships, _, err := api.Organizations.ListOrgMemberships(ctx, &github.ListOrgMembershipsOptions{
				State: "active",
				ListOptions: github.ListOptions{
					PerPage: 100,
				},
			})
			return memberships, err
		},
		TeamMembership: func(ctx context.Context, client *http.Client, org, teamSlug, username string) (*github.Membership, error) {
			api, err := createClient(client)
			if err != nil {
				return nil, err
			}
			team, _, err := api.Teams.GetTeamMembershipBySlug(ctx, org, teamSlug, username)
			return team, err
		},
	}, nil
}

// embeddedPostgresURL returns the URL for the embedded PostgreSQL deployment.
func embeddedPostgresURL(cfg config.Root) (string, error) {
	pgPassword, err := cfg.PostgresPassword().Read()
	if errors.Is(err, os.ErrNotExist) {
		pgPassword, err = cryptorand.String(16)
		if err != nil {
			return "", xerrors.Errorf("generate password: %w", err)
		}
		err = cfg.PostgresPassword().Write(pgPassword)
		if err != nil {
			return "", xerrors.Errorf("write password: %w", err)
		}
	}
	if err != nil && !errors.Is(err, os.ErrNotExist) {
		return "", err
	}
	pgPort, err := cfg.PostgresPort().Read()
	if errors.Is(err, os.ErrNotExist) {
		listener, err := net.Listen("tcp4", "127.0.0.1:0")
		if err != nil {
			return "", xerrors.Errorf("listen for random port: %w", err)
		}
		_ = listener.Close()
		tcpAddr, valid := listener.Addr().(*net.TCPAddr)
		if !valid {
			return "", xerrors.Errorf("listener returned non TCP addr: %T", tcpAddr)
		}
		pgPort = strconv.Itoa(tcpAddr.Port)
		err = cfg.PostgresPort().Write(pgPort)
		if err != nil {
			return "", xerrors.Errorf("write postgres port: %w", err)
		}
	}
	return fmt.Sprintf("postgres://coder@localhost:%s/coder?sslmode=disable&password=%s", pgPort, pgPassword), nil
}

func startBuiltinPostgres(ctx context.Context, cfg config.Root, logger slog.Logger) (string, func() error, error) {
	usr, err := user.Current()
	if err != nil {
		return "", nil, err
	}
	if usr.Uid == "0" {
		return "", nil, xerrors.New("The built-in PostgreSQL cannot run as the root user. Create a non-root user and run again!")
	}

	// Ensure a password and port have been generated!
	connectionURL, err := embeddedPostgresURL(cfg)
	if err != nil {
		return "", nil, err
	}
	pgPassword, err := cfg.PostgresPassword().Read()
	if err != nil {
		return "", nil, xerrors.Errorf("read postgres password: %w", err)
	}
	pgPortRaw, err := cfg.PostgresPort().Read()
	if err != nil {
		return "", nil, xerrors.Errorf("read postgres port: %w", err)
	}
	pgPort, err := strconv.ParseUint(pgPortRaw, 10, 16)
	if err != nil {
		return "", nil, xerrors.Errorf("parse postgres port: %w", err)
	}

	stdlibLogger := slog.Stdlib(ctx, logger.Named("postgres"), slog.LevelDebug)
	ep := embeddedpostgres.NewDatabase(
		embeddedpostgres.DefaultConfig().
			Version(embeddedpostgres.V13).
			BinariesPath(filepath.Join(cfg.PostgresPath(), "bin")).
			DataPath(filepath.Join(cfg.PostgresPath(), "data")).
			RuntimePath(filepath.Join(cfg.PostgresPath(), "runtime")).
			CachePath(filepath.Join(cfg.PostgresPath(), "cache")).
			Username("coder").
			Password(pgPassword).
			Database("coder").
			Port(uint32(pgPort)).
			Logger(stdlibLogger.Writer()),
	)
	err = ep.Start()
	if err != nil {
		return "", nil, xerrors.Errorf("Failed to start built-in PostgreSQL. Optionally, specify an external deployment with `--postgres-url`: %w", err)
	}
	return connectionURL, ep.Stop, nil
}

func configureHTTPClient(ctx context.Context, clientCertFile, clientKeyFile string, tlsClientCAFile string) (context.Context, *http.Client, error) {
	if clientCertFile != "" && clientKeyFile != "" {
		certificates, err := loadCertificates([]string{clientCertFile}, []string{clientKeyFile})
		if err != nil {
			return ctx, nil, err
		}

		tlsClientConfig := &tls.Config{ //nolint:gosec
			Certificates: certificates,
		}
		err = configureCAPool(tlsClientCAFile, tlsClientConfig)
		if err != nil {
			return nil, nil, err
		}

		httpClient := &http.Client{
			Transport: &http.Transport{
				TLSClientConfig: tlsClientConfig,
			},
		}
		return context.WithValue(ctx, oauth2.HTTPClient, httpClient), httpClient, nil
	}
	return ctx, &http.Client{}, nil
}

// nolint:revive
func redirectToAccessURL(handler http.Handler, accessURL *url.URL, tunnel bool, appHostnameRegex *regexp.Regexp) http.Handler {
	return http.HandlerFunc(func(w http.ResponseWriter, r *http.Request) {
		redirect := func() {
			http.Redirect(w, r, accessURL.String(), http.StatusTemporaryRedirect)
		}

		// Only do this if we aren't tunneling.
		// If we are tunneling, we want to allow the request to go through
		// because the tunnel doesn't proxy with TLS.
		if !tunnel && accessURL.Scheme == "https" && r.TLS == nil {
			redirect()
			return
		}

		if r.Host == accessURL.Host {
			handler.ServeHTTP(w, r)
			return
		}

		if appHostnameRegex != nil && appHostnameRegex.MatchString(r.Host) {
			handler.ServeHTTP(w, r)
			return
		}

		redirect()
	})
}

// isLocalhost returns true if the host points to the local machine. Intended to
// be called with `u.Hostname()`.
func isLocalhost(host string) bool {
	return host == "localhost" || host == "127.0.0.1" || host == "::1"
}

func buildLogger(inv *clibase.Invocation, cfg *codersdk.DeploymentValues) (slog.Logger, func(), error) {
	var (
		sinks   = []slog.Sink{}
		closers = []func() error{}
	)

	addSinkIfProvided := func(sinkFn func(io.Writer) slog.Sink, loc string) error {
		switch loc {
		case "":

		case "/dev/stdout":
			sinks = append(sinks, sinkFn(inv.Stdout))

		case "/dev/stderr":
			sinks = append(sinks, sinkFn(inv.Stderr))

		default:
			fi, err := os.OpenFile(loc, os.O_WRONLY|os.O_CREATE|os.O_APPEND, 0o644)
			if err != nil {
				return xerrors.Errorf("open log file %q: %w", loc, err)
			}
			closers = append(closers, fi.Close)
			sinks = append(sinks, sinkFn(fi))
		}
		return nil
	}

	err := addSinkIfProvided(sloghuman.Sink, cfg.Logging.Human.String())
	if err != nil {
		return slog.Logger{}, nil, xerrors.Errorf("add human sink: %w", err)
	}
	err = addSinkIfProvided(slogjson.Sink, cfg.Logging.JSON.String())
	if err != nil {
		return slog.Logger{}, nil, xerrors.Errorf("add json sink: %w", err)
	}
	err = addSinkIfProvided(slogstackdriver.Sink, cfg.Logging.Stackdriver.String())
	if err != nil {
		return slog.Logger{}, nil, xerrors.Errorf("add stackdriver sink: %w", err)
	}

	if cfg.Trace.CaptureLogs {
		sinks = append(sinks, tracing.SlogSink{})
	}

	level := slog.LevelInfo
	if cfg.Verbose {
		level = slog.LevelDebug
	}

	if len(sinks) == 0 {
		return slog.Logger{}, nil, xerrors.New("no loggers provided")
	}

	return slog.Make(sinks...).Leveled(level), func() {
		for _, closer := range closers {
			_ = closer()
		}
	}, nil
}

func connectToPostgres(ctx context.Context, logger slog.Logger, driver string, dbURL string) (*sql.DB, error) {
	logger.Debug(ctx, "connecting to postgresql")
	sqlDB, err := sql.Open(driver, dbURL)
	if err != nil {
		return nil, xerrors.Errorf("dial postgres: %w", err)
	}

	ok := false
	defer func() {
		if !ok {
			_ = sqlDB.Close()
		}
	}()

	pingCtx, pingCancel := context.WithTimeout(ctx, 15*time.Second)
	defer pingCancel()

	err = sqlDB.PingContext(pingCtx)
	if err != nil {
		return nil, xerrors.Errorf("ping postgres: %w", err)
	}

	// Ensure the PostgreSQL version is >=13.0.0!
	version, err := sqlDB.QueryContext(ctx, "SHOW server_version;")
	if err != nil {
		return nil, xerrors.Errorf("get postgres version: %w", err)
	}
	if !version.Next() {
		return nil, xerrors.Errorf("no rows returned for version select")
	}
	var versionStr string
	err = version.Scan(&versionStr)
	if err != nil {
		return nil, xerrors.Errorf("scan version: %w", err)
	}
	_ = version.Close()
	versionStr = strings.Split(versionStr, " ")[0]
	if semver.Compare("v"+versionStr, "v13") < 0 {
		return nil, xerrors.New("PostgreSQL version must be v13.0.0 or higher!")
	}
	logger.Debug(ctx, "connected to postgresql", slog.F("version", versionStr))

	err = migrations.Up(sqlDB)
	if err != nil {
		return nil, xerrors.Errorf("migrate up: %w", err)
	}
	// The default is 0 but the request will fail with a 500 if the DB
	// cannot accept new connections, so we try to limit that here.
	// Requests will wait for a new connection instead of a hard error
	// if a limit is set.
	sqlDB.SetMaxOpenConns(10)
	// Allow a max of 3 idle connections at a time. Lower values end up
	// creating a lot of connection churn. Since each connection uses about
	// 10MB of memory, we're allocating 30MB to Postgres connections per
	// replica, but is better than causing Postgres to spawn a thread 15-20
	// times/sec. PGBouncer's transaction pooling is not the greatest so
	// it's not optimal for us to deploy.
	//
	// This was set to 10 before we started doing HA deployments, but 3 was
	// later determined to be a better middle ground as to not use up all
	// of PGs default connection limit while simultaneously avoiding a lot
	// of connection churn.
	sqlDB.SetMaxIdleConns(3)

	ok = true
	return sqlDB, nil
}<|MERGE_RESOLUTION|>--- conflicted
+++ resolved
@@ -483,13 +483,8 @@
 				tunnelDone <-chan struct{} = make(chan struct{}, 1)
 			)
 			if cfg.AccessURL.String() == "" {
-<<<<<<< HEAD
-				cliui.Info(inv.Stdout, "Opening tunnel so workspaces can connect to your deployment. For production scenarios, specify an external access URL\n")
-				tunnel, tunnelErr, err = devtunnel.New(ctxTunnel, logger.Named("devtunnel"))
-=======
-				cmd.Printf("Opening tunnel so workspaces can connect to your deployment. For production scenarios, specify an external access URL\n")
+				cliui.Infof(inv.Stderr, "Opening tunnel so workspaces can connect to your deployment. For production scenarios, specify an external access URL\n")
 				tunnel, err = devtunnel.New(ctx, logger.Named("devtunnel"), cfg.WgtunnelHost.String())
->>>>>>> 25e92fd2
 				if err != nil {
 					return xerrors.Errorf("create tunnel: %w", err)
 				}
@@ -1030,13 +1025,10 @@
 				_, _ = fmt.Fprintln(inv.Stdout, cliui.Styles.Bold.Render(
 					"Interrupt caught, gracefully exiting. Use ctrl+\\ to force quit",
 				))
-<<<<<<< HEAD
 			case exitErr = <-tunnelErr:
 				exitErr = xerrors.Errorf("dev tunnel closed unexpectedly: %w", exitErr)
-=======
 			case <-tunnelDone:
 				exitErr = xerrors.New("dev tunnel closed unexpectedly")
->>>>>>> 25e92fd2
 			case exitErr = <-errCh:
 			}
 			if exitErr != nil && !xerrors.Is(exitErr, context.Canceled) {
@@ -1104,17 +1096,10 @@
 
 			// Close tunnel after we no longer have in-flight connections.
 			if tunnel != nil {
-<<<<<<< HEAD
-				cliui.Infof(inv.Stdout, "Waiting for tunnel to close..."+"\n")
-				closeTunnel()
-				<-tunnelErr
-				cliui.Infof(inv.Stdout, "Done waiting for tunnel"+"\n")
-=======
 				cmd.Println("Waiting for tunnel to close...")
 				_ = tunnel.Close()
 				<-tunnel.Wait()
 				cmd.Println("Done waiting for tunnel")
->>>>>>> 25e92fd2
 			}
 
 			// Ensures a last report can be sent before exit!
